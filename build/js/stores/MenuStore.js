var Dispatcher = require('../dispatcher/appDispatcher');
var EventEmitter = require('events').EventEmitter;
var assign = require('object-assign');
var APIStore = require('../stores/APIStore');

var ActiveActions = require('../actions/activeActions');
var MenuStore = assign({}, EventEmitter.prototype);

 

// TODO Replace with data entered into the Dispatcher on page load
MenuStore.defaultItems = {
  topMenu: {
    items: [
      { title: "user", url: "#", icon: "icon_-dropdownlight", children: [
        { title: "User Profile", url: "/accounts/", icon: "fa-user", children: [] },
        { title: "LTI Info", url: "/accounts/lti", icon: "fa-gear", children: [] },

        // { title: "Settings", url: "/#user/settings", icon: "fa-gear", children: [] },
        { title: "Log Out", url: "/logout", icon: "fa-sign-out", children: [] }
      ] }
    ]
  },
  badgebookMenu: {
    items: [
      { title: "Objectives", url: "/badgebook/objectives", icon: "", children: [] },
      { title: "Progress", url: "/badgebook/progress", icon: "", children: [] }
    ]
  },
  secondaryMenus: {
      earnerHome: [
        { title: "My Badges", url: "/earner/badges", icon: "fa-certificate", children: [] },
        { title: "My Collections", url: "/earner/collections", icon: "fa-folder-open", children: [] }
      ],
      issuerMain: [
        { title: "Issue Badges", url: "/issue/badges", icon: "fa-mail-forward", children: [] },
        { title: "Issuer Settings", url: "/issue/settings", icon: "fa-cog", children: [] }
      ],
      consumerMain: [
        { title: "Compare Badges", url: "/understand/badges", icon: "fa-mail-forward", children: [] },
        { title: "Endorse Acceptable Badges", url: "/understand/endorse", icon: "fa-cog", children: [] }
      ]
  },
  actionBars: {
      earnerBadges: [
        { 
          title: "Import Badge",
          buttonType: "primary",
          activePanelCommand: { type: "EarnerBadgeImportForm", content: { badgeId: null } } 
        }
      ],
      earnerCollections: [
        { 
          title: "Add Collection",
          buttonType: "primary",
          icon: "fa-folder-open",
          activePanelCommand: { type: "EarnerCollectionCreateForm", content: {} } 
        }
      ],
      earnerCollectionDetail: [
        { 
          title: "Edit Details",
          buttonType: "primary",
          icon: "fa-pencil-square-o", 
          activePanelCommand: { type: "EarnerCollectionEditForm", content: {} } 
        }
      ],
      issuerMain: [
      ],
      issuerDetail: [
        {
          title: "Add Badge",
          buttonType: "primary",
          icon: "fa-pencil-square-o",
          activePanelCommand: { type: "BadgeClassCreateUpdateForm", content: {}}
        }
      ],
      badgeClassDetail: [
        {
          title: "Issue Badge",
          buttonType: "primary",
          icon: "fa-mail-forward",
          activePanelCommand: { type: "BadgeInstanceCreateUpdateForm", content: {}}
        }
      ],
      consumerMain: [
        { 
          title: "Analyze Badge",
          buttonType: "primary",
          icon: "fa-upload", 
          activePanelCommand: { type: "ConsumerBadgeForm", content: { badgeId: null } } 
        }
      ],
      badgebookProgress: [],
      badgebookObjectives: [
        {
          title: "Create New Badge",
          buttonType: "primary",
          icon: "fa-pencil-square-o",
          activePanelCommand: { type: "BadgeClassCreateUpdateForm", content: {}}
        }
      ],
  }
};

MenuStore.menus = {
  topMenu: MenuStore.defaultItems.topMenu,
  badgebookMenu: MenuStore.defaultItems.badgebookMenu,
  secondaryMenus: MenuStore.defaultItems.secondaryMenus,
  actionBars: MenuStore.defaultItems.actionBars
}

MenuStore.getAllItems = function(menu, viewName) {
  // if (typeof viewName === 'undefined')

  return MenuStore.menus[menu];
};

MenuStore.addListener = function(type, callback) {
  MenuStore.on(type, callback);
};

// MenuStore.removeListener = function(type, callback) {
//   MenuStore.removeListener(type, callback);
// };

MenuStore.storeInitialData = function() {
  if (typeof initialData == 'undefined')
    return;

  var newItems = [], item;
  // try to load the variable declared as initialData in the view template
<<<<<<< HEAD
  if (initialData.installed_apps.indexOf('composer') > -1)
    newItems.push(
      { title: "My Badges", url: "/earner/badges", icon: "", children: [] },
      { title: "My Collections", url: "/earner/collections", icon: "", children: [] }
=======
  if (initialData.installed_apps.indexOf('composition') > -1)
    MenuStore.menus.roleMenu.items.push(
      { title: "My Badges", url: "/earner/badges", icon: "fa-certificate", children: [] },
      { title: "My Collections", url: "/earner/collections", icon: "folder", children: [] }
>>>>>>> b039959e
    );
  if (initialData.installed_apps.indexOf('issuer') > -1)
    newItems.push(
      { title: "Issue", url: "/issuer", icon: "", children: []}
    );
  if (initialData.installed_apps.indexOf('consumer') > -1)
    newItems.push(
      { title: "Understand", url: "/understand", icon: "", children: [] }
    );
  if ('user' in initialData) {
    for (index in MenuStore.menus.topMenu.items) {
      item = MenuStore.menus.topMenu.items[index];
      if (item.title = 'user') {
        item['title'] = initialData.user.username;
        newItems.push(item);
        break;
      }
    }
  }
  MenuStore.menus.topMenu.items = newItems;

  if (initialData.lti_learner) {
    MenuStore.menus.badgebookMenu.items = [];
  }

  if ('user' in initialData && initialData.user.approvedIssuer){
    MenuStore.menus.actionBars.issuerMain = [
      {
        title: "Add Issuer",
        buttonType: "primary",
        icon: "fa-pencil-square-o",
        activePanelCommand: { type: "IssuerCreateUpdateForm", content: {}}
      }
    ];
  }
}


// Register with the dispatcher
MenuStore.dispatchToken = appDispatcher.register(function(payload){
  var action = payload.action;

  switch(action.type){
    case 'APP_WILL_MOUNT':
      MenuStore.storeInitialData();
      MenuStore.emit('INITIAL_DATA_LOADED');
      break;

    case 'CLICK_CLOSE_MENU':
      MenuStore.emit('UNCAUGHT_DOCUMENT_CLICK');
      break;

    case 'CLOSE_MODAL':
      MenuStore.emit('CLOSE_MODAL');
      break;

    default:
      // do naaathing.
  }
});

module.exports = {
  getAllItems: MenuStore.getAllItems,
  addListener: MenuStore.addListener,
  removeListener: MenuStore.removeListener,
  listeners: MenuStore.listeners,
  once: MenuStore.once,
  on: MenuStore.addListener,
  dispatchToken: MenuStore.dispatchToken,
  emit: MenuStore.emit
};<|MERGE_RESOLUTION|>--- conflicted
+++ resolved
@@ -130,17 +130,10 @@
 
   var newItems = [], item;
   // try to load the variable declared as initialData in the view template
-<<<<<<< HEAD
-  if (initialData.installed_apps.indexOf('composer') > -1)
+  if (initialData.installed_apps.indexOf('composition') > -1)
     newItems.push(
       { title: "My Badges", url: "/earner/badges", icon: "", children: [] },
       { title: "My Collections", url: "/earner/collections", icon: "", children: [] }
-=======
-  if (initialData.installed_apps.indexOf('composition') > -1)
-    MenuStore.menus.roleMenu.items.push(
-      { title: "My Badges", url: "/earner/badges", icon: "fa-certificate", children: [] },
-      { title: "My Collections", url: "/earner/collections", icon: "folder", children: [] }
->>>>>>> b039959e
     );
   if (initialData.installed_apps.indexOf('issuer') > -1)
     newItems.push(
