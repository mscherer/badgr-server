# encoding: utf-8


import os.path
from urllib.parse import quote_plus

import os
import base64

from django.contrib.auth import get_user_model
from django.contrib.auth.models import Group, Permission
from django.core.cache import cache
from django.core.files.images import get_image_dimensions
from django.test import override_settings
from django.urls import reverse
from django.utils import timezone
from oauth2_provider.models import Application

from badgeuser.models import CachedEmailAddress, UserRecipientIdentifier
from issuer.models import Issuer, BadgeClass, IssuerStaff
from mainsite.models import ApplicationInfo, AccessTokenProxy
from mainsite.tests import SetupOAuth2ApplicationHelper
from mainsite.tests.base import BadgrTestCase, SetupIssuerHelper


@override_settings(TOKEN_BACKOFF_MAXIMUM_SECONDS=0)  # disable token backoff
class IssuerTests(SetupOAuth2ApplicationHelper, SetupIssuerHelper, BadgrTestCase):
    example_issuer_props = {
        'name': 'Awesome Issuer',
        'description': 'An issuer of awe-inspiring credentials',
        'url': 'http://example.com',
        'email': 'contact@example.org'
    }

    def setUp(self):
        cache.clear()
        super(IssuerTests, self).setUp()

    def test_cant_create_issuer_if_unauthenticated(self):
        response = self.client.post('/v1/issuer/issuers', self.example_issuer_props)
        self.assertIn(response.status_code, (401, 403))

    def test_v2_issuers_badgeclasses_can_paginate(self):
        NUM_BADGE_CLASSES = 5
        PAGINATE = 2

        test_user = self.setup_user(authenticate=True)
        test_issuer = self.setup_issuer(owner=test_user)
        test_badgeclasses = list(self.setup_badgeclasses(issuer=test_issuer, how_many=NUM_BADGE_CLASSES))

        response = self.client.get('/v2/issuers/{slug}/badgeclasses?num={num}'.format(
            slug=test_issuer.entity_id,
            num=PAGINATE)
        )
        self.assertEqual(response.status_code, 200)
        self.assertEqual(len(test_badgeclasses), NUM_BADGE_CLASSES)
        self.assertEqual(len(response.data.get('result')), PAGINATE)

    def test_create_issuer_if_authenticated(self):
        test_user = self.setup_user(authenticate=True)
        issuer_email = CachedEmailAddress.objects.create(
            user=test_user, email=self.example_issuer_props['email'], verified=True)

        response = self.client.post('/v1/issuer/issuers', self.example_issuer_props)
        self.assertEqual(response.status_code, 201)

        # assert that name, description, url, etc are set properly in response badge object
        badge_object = response.data.get('json')
        self.assertEqual(badge_object['url'], self.example_issuer_props['url'])
        self.assertEqual(badge_object['name'], self.example_issuer_props['name'])
        self.assertEqual(badge_object['description'], self.example_issuer_props['description'])
        self.assertEqual(badge_object['email'], self.example_issuer_props['email'])
        self.assertIsNotNone(badge_object.get('id'))
        self.assertIsNotNone(badge_object.get('@context'))

        # assert that the issuer was published to and fetched from the cache
        with self.assertNumQueries(0):
            slug = response.data.get('slug')
            response = self.client.get('/v1/issuer/issuers/{}'.format(slug))
            self.assertEqual(response.status_code, 200)

    def test_cant_create_issuer_if_authenticated_with_unconfirmed_email(self):
        self.setup_user(authenticate=True, verified=False)

        response = self.client.post('/v1/issuer/issuers', self.example_issuer_props)
        self.assertEqual(response.status_code, 403)

    def _create_issuer_with_image_and_test_resizing(self, image_path, desired_width=400, desired_height=400):
        test_user = self.setup_user(authenticate=True)
        issuer_email = CachedEmailAddress.objects.create(
            user=test_user, email=self.example_issuer_props['email'], verified=True)

        with open(image_path, 'rb') as badge_image:
            issuer_fields_with_image = self.example_issuer_props.copy()
            issuer_fields_with_image['image'] = badge_image

            response = self.client.post('/v1/issuer/issuers', issuer_fields_with_image, format='multipart')
            self.assertEqual(response.status_code, 201)

            self.assertIn('slug', response.data)
            issuer_slug = response.data.get('slug')
            new_issuer = Issuer.objects.get(entity_id=issuer_slug)

            image_width, image_height = get_image_dimensions(new_issuer.image.file)
            self.assertEqual(image_width, desired_width)
            self.assertEqual(image_height, desired_height)

    def test_create_issuer_image_500x300_resizes_to_400x400(self):
        image_path = os.path.join(os.path.dirname(os.path.dirname(__file__)), 'testfiles', '500x300.png')
        self._create_issuer_with_image_and_test_resizing(image_path)

    def test_create_issuer_image_450x450_resizes_to_400x400(self):
        image_path = os.path.join(os.path.dirname(os.path.dirname(__file__)), 'testfiles', '450x450.png')
        self._create_issuer_with_image_and_test_resizing(image_path)

    def test_create_issuer_image_300x300_stays_300x300(self):
        image_path = os.path.join(os.path.dirname(os.path.dirname(__file__)), 'testfiles', '300x300.png')
        self._create_issuer_with_image_and_test_resizing(image_path, 300, 300)

<<<<<<< HEAD
=======
    def test_get_issuer_detail_unauthenticated_fails(self):
        test_user = self.setup_user(authenticate=False)
        test_issuer = self.setup_issuer(owner=test_user)
        test_issuer.created_by = None
        test_issuer.source_url = 'https://example.com/issuer1'
        test_issuer.save()
        IssuerStaff.objects.last().delete()

        response = self.client.get('/v2/issuers/{}'.format(test_issuer.entity_id), headers={
            'Accept': 'text/html'
        })
        self.assertEqual(response.status_code, 401)

>>>>>>> 14a26f4f
    def test_issuer_update_resizes_image(self):
        desired_width = desired_height = 400

        test_user = self.setup_user(authenticate=True)
        image_path = os.path.join(os.path.dirname(os.path.dirname(__file__)), 'testfiles', '500x300.png')
        image = open(image_path, 'rb')
        encoded = 'data:image/png;base64,' + base64.b64encode(image.read()).decode()

        issuer_email = CachedEmailAddress.objects.create(
                user=test_user, email=self.example_issuer_props['email'], verified=True)

        issuer_fields_with_image = self.example_issuer_props.copy()
        issuer_fields_with_image['image'] = encoded

        response = self.client.post('/v1/issuer/issuers', issuer_fields_with_image)
        self.assertEqual(response.status_code, 201)
        response_slug = response.data.get('slug')
        new_issuer = Issuer.objects.get(entity_id=response_slug)

        image_width, image_height = get_image_dimensions(new_issuer.image.file)
        self.assertEqual(image_width, desired_width)
        self.assertEqual(image_height, desired_height)

        # Update the issuer with the original 500x300 image
        issuer_fields_with_image['image'] = encoded

        update_response = self.client.put('/v1/issuer/issuers/{}'.format(response_slug), issuer_fields_with_image)
        self.assertEqual(update_response.status_code, 200)
        update_response_slug = update_response.data.get('slug')
        updated_issuer = Issuer.objects.get(entity_id=update_response_slug)

        update_image_width, update_image_height = get_image_dimensions(updated_issuer.image.file)
        self.assertEqual(update_image_width, desired_width)
        self.assertEqual(update_image_height, desired_height)


    def test_can_update_issuer_if_authenticated(self):
        test_user = self.setup_user(authenticate=True)

        original_issuer_props = {
            'name': 'Test Issuer Name',
            'description': 'Test issuer description',
            'url': 'http://example.com/1',
            'email': 'example1@example.org'
        }

        issuer_email_1 = CachedEmailAddress.objects.create(
            user=test_user, email=original_issuer_props['email'], verified=True)

        response = self.client.post('/v1/issuer/issuers', original_issuer_props)
        response_slug = response.data.get('slug')

        updated_issuer_props = {
            'name': 'Test Issuer Name 2',
            'description': 'Test issuer description 2',
            'url': 'http://example.com/2',
            'email': 'example2@example.org'
        }

        issuer_email_2 = CachedEmailAddress.objects.create(
            user=test_user, email=updated_issuer_props['email'], verified=True)

        response = self.client.put('/v1/issuer/issuers/{}'.format(response_slug), updated_issuer_props)
        self.assertEqual(response.status_code, 200)

        self.assertEqual(response.data['url'], updated_issuer_props['url'])
        self.assertEqual(response.data['name'], updated_issuer_props['name'])
        self.assertEqual(response.data['description'], updated_issuer_props['description'])
        self.assertEqual(response.data['email'], updated_issuer_props['email'])

        # test that subsequent GETs include the updated data
        response = self.client.get('/v2/issuers')
        response_issuers = response.data['result']
        self.assertEqual(len(response_issuers), 1)
        self.assertEqual(response_issuers[0]['url'], updated_issuer_props['url'])
        self.assertEqual(response_issuers[0]['name'], updated_issuer_props['name'])
        self.assertEqual(response_issuers[0]['description'], updated_issuer_props['description'])
        self.assertEqual(response_issuers[0]['email'], updated_issuer_props['email'])

    def test_get_empty_issuer_editors_set(self):
        test_user = self.setup_user(authenticate=True)
        issuer = self.setup_issuer(owner=test_user)

        response = self.client.get('/v1/issuer/issuers/{slug}/staff'.format(slug=issuer.entity_id))
        self.assertEqual(response.status_code, 200)
        self.assertEqual(len(response.data), 1)  # Assert that there is just a single owner

    def test_add_user_to_issuer_editors_set_by_email(self):
        test_user = self.setup_user(authenticate=True)
        issuer = self.setup_issuer(owner=test_user)

        other_user = self.setup_user(authenticate=False)

        response = self.client.post('/v1/issuer/issuers/{slug}/staff'.format(slug=issuer.entity_id), {
            'action': 'add',
            'email': other_user.primary_email,
            'role': 'editor'
        })
        self.assertEqual(response.status_code, 200)
        self.assertEqual(len(response.data), 2)  # Assert that there is now one editor

    def test_add_user_to_issuer_editors_set_by_email_with_issueradmin_scope(self):
        test_user = self.setup_user(authenticate=True, token_scope='rw:serverAdmin')
        test_owner = self.setup_user(authenticate=False)
        issuer = self.setup_issuer(owner=test_owner)
        other_user = self.setup_user(authenticate=False)

        response = self.client.post('/v1/issuer/issuers/{slug}/staff'.format(slug=issuer.entity_id), {
            'action': 'add',
            'email': other_user.primary_email,
            'role': 'editor'
        })
        self.assertEqual(response.status_code, 200)
        self.assertEqual(len(response.data), 2)  # Assert that there is now one editor

    def test_cannot_add_user_by_unverified_email(self):
        test_user = self.setup_user(authenticate=True)
        self.client.force_authenticate(user=test_user)

        user_to_update = self.setup_user()
        new_email = CachedEmailAddress.objects.create(
            user=user_to_update, verified=False, email='newemailsonew@example.com')

        post_response = self.client.post(
            '/v1/issuer/issuers/test-issuer/staff',
            {'action': 'add', 'email': new_email.email, 'role': 'editor'}
        )

        self.assertEqual(post_response.status_code, 404)

    def test_add_user_to_issuer_editors_set_too_many_methods(self):
        """
        Enter a username or email. Both are not allowed.
        """
        test_user = self.setup_user(authenticate=True)
        issuer = self.setup_issuer(owner=test_user)

        response = self.client.post('/v1/issuer/issuers/{slug}/staff'.format(slug=issuer.entity_id), {
            'action': 'add',
            'email': 'test3@example.com',
            'username': 'test3',
            'role': 'editor'
        })
        self.assertEqual(response.status_code, 400)

    def test_add_user_to_issuer_editors_set_missing_identifier(self):
        test_user = self.setup_user(authenticate=True)
        issuer = self.setup_issuer(owner=test_user)

        response = self.client.post('/v1/issuer/issuers/{slug}/staff'.format(slug=issuer.entity_id), {
            'action': 'add',
            'role': 'editor'
        })
        self.assertEqual(response.status_code, 404)
        self.assertEqual(response.data, 'User not found. Neither email address or username was provided.')

    def test_bad_action_issuer_editors_set(self):
        test_user = self.setup_user(authenticate=True)
        issuer = self.setup_issuer(owner=test_user)

        response = self.client.post('/v1/issuer/issuers/{slug}/staff'.format(slug=issuer.entity_id), {
            'action': 'DO THE HOKEY POKEY',
            'username': 'test2',
            'role': 'editor'
        })
        self.assertEqual(response.status_code, 400)

    def test_add_nonexistent_user_to_issuer_editors_set(self):
        test_user = self.setup_user(authenticate=True)
        issuer = self.setup_issuer(owner=test_user)

        erroneous_username = 'wronguser'
        response = self.client.post('/v1/issuer/issuers/{slug}/staff'.format(slug=issuer.entity_id), {
            'action': 'add',
            'username': erroneous_username,
            'role': 'editor'
        })
        self.assertContains(response, "User not found.".format(erroneous_username), status_code=404)

    def test_add_user_to_nonexistent_issuer_editors_set(self):
        test_user = self.setup_user(authenticate=True)
        erroneous_issuer_slug = 'wrongissuer'
        response = self.client.post(
            '/v1/issuer/issuers/{slug}/staff'.format(slug=erroneous_issuer_slug),
            {'action': 'add', 'username': 'test2', 'role': 'editor'}
        )
        self.assertEqual(response.status_code, 404)

    def test_add_remove_user_with_issuer_staff_set(self):
        test_user = self.setup_user(authenticate=True)
        test_issuer = self.setup_issuer(owner=test_user)

        other_user = self.setup_user(authenticate=False)

        self.assertEqual(len(test_issuer.staff.all()), 1)

        first_response = self.client.post('/v1/issuer/issuers/{slug}/staff'.format(slug=test_issuer.entity_id), {
            'action': 'add',
            'email': other_user.primary_email
        })
        self.assertEqual(first_response.status_code, 200)
        self.assertEqual(len(test_issuer.staff.all()), 2)

        second_response = self.client.post('/v1/issuer/issuers/{slug}/staff'.format(slug=test_issuer.entity_id), {
            'action': 'remove',
            'email': other_user.primary_email
        })
        self.assertEqual(second_response.status_code, 200)
        self.assertEqual(len(test_issuer.staff.all()), 1)

    def test_modify_staff_user_role(self):
        test_user = self.setup_user(authenticate=True)
        test_issuer = self.setup_issuer(owner=test_user)
        self.assertEqual(test_issuer.staff.count(), 1)

        other_user = self.setup_user(authenticate=False)

        first_response = self.client.post('/v1/issuer/issuers/{slug}/staff'.format(slug=test_issuer.entity_id), {
            'action': 'add',
            'email': other_user.primary_email
        })
        self.assertEqual(first_response.status_code, 200)
        self.assertEqual(len(test_issuer.staff.all()), 2)
        self.assertEqual(test_issuer.editors.count(), 1)
        self.assertEqual(test_issuer.staff.count(), 2)

        second_response = self.client.post('/v1/issuer/issuers/{slug}/staff'.format(slug=test_issuer.entity_id), {
            'action': 'modify',
            'email': other_user.primary_email,
            'role': 'editor'
        })
        self.assertEqual(second_response.status_code, 200)
        staff = test_issuer.staff.all()
        self.assertEqual(test_issuer.editors.count(), 2)

    def test_cannot_modify_or_remove_self(self):
        """
        The authenticated issuer owner cannot modify their own role or remove themself from the list.
        """
        test_user = self.setup_user(authenticate=True)
        test_issuer = self.setup_issuer(owner=test_user)
        self.client.force_authenticate(user=test_user)
        post_response = self.client.post(
            '/v1/issuer/issuers/{}/staff'.format(test_issuer.entity_id),
            {'action': 'remove', 'email': test_user.email}
        )

        self.assertEqual(post_response.status_code, 400)

        post_response = self.client.post(
            '/v1/issuer/issuers/{}/staff'.format(test_issuer.entity_id),
            {'action': 'modify', 'email': test_user.email, 'role': 'staff'}
        )

        self.assertEqual(post_response.status_code, 400)

    def test_delete_issuer_successfully(self):
        test_user = self.setup_user(authenticate=True)
        test_issuer = self.setup_issuer(owner=test_user)

        response = self.client.delete('/v1/issuer/issuers/{slug}'.format(slug=test_issuer.entity_id), {})
        self.assertEqual(response.status_code, 204)

    def test_editor_cannot_delete_issuer(self):
        test_user = self.setup_user(authenticate=True)
        test_owner = self.setup_user(authenticate=False)
        test_issuer = self.setup_issuer(owner=test_owner)
        IssuerStaff.objects.create(user=test_user, issuer=test_issuer, role=IssuerStaff.ROLE_EDITOR)

        response = self.client.delete('/v1/issuer/issuers/{slug}'.format(slug=test_issuer.entity_id), {})
        self.assertEqual(response.status_code, 404)

    def test_delete_issuer_with_unissued_badgeclass_successfully(self):
        test_user = self.setup_user(authenticate=True)
        test_issuer = self.setup_issuer(owner=test_user)

        test_badgeclass = BadgeClass(name="Deletable Badge", issuer=test_issuer)
        test_badgeclass.save()

        response = self.client.delete('/v1/issuer/issuers/{slug}'.format(slug=test_issuer.entity_id), {})
        self.assertEqual(response.status_code, 204)

    def test_cant_delete_issuer_with_issued_badge(self):
        test_user = self.setup_user(authenticate=True)
        test_issuer = self.setup_issuer(owner=test_user)

        test_badgeclass = self.setup_badgeclass(issuer=test_issuer)
        test_badgeclass.issue(recipient_id='new-bage-recipient@email.test')

        response = self.client.delete('/v1/issuer/issuers/{slug}'.format(slug=test_issuer.entity_id), {})
        self.assertEqual(response.status_code, 400)

    def test_cant_create_issuer_with_unverified_email_v1(self):
        test_user = self.setup_user(authenticate=True)
        new_issuer_props = {
            'name': 'Test Issuer Name',
            'description': 'Test issuer description',
            'url': 'http://example.com/1',
            'email': 'example1@example.org'
        }

        response = self.client.post('/v1/issuer/issuers', new_issuer_props)
        self.assertEqual(response.status_code, 400)
        self.assertEqual(
            response.data[0],
            'Issuer email must be one of your verified addresses. Add this email to your profile and try again.')

    def test_cant_create_issuer_with_unverified_email_v2(self):
        test_user = self.setup_user(authenticate=True)
        new_issuer_props = {
            'name': 'Test Issuer Name',
            'description': 'Test issuer description',
            'url': 'http://example.com/1',
            'email': 'example1@example.org'
        }

        response = self.client.post('/v2/issuers', new_issuer_props)
        self.assertEqual(response.status_code, 400)
        self.assertEqual(
            response.data['validationErrors'][0],
            'Issuer email must be one of your verified addresses. Add this email to your profile and try again.')

    def test_trusted_user_can_create_issuer_with_unverified_email(self):
        test_user = self.setup_user(authenticate=True)
        application = Application.objects.create(user=test_user)
        app_info = ApplicationInfo.objects.create(application=application, trust_email_verification=True)

        new_issuer_props = {
            'name': 'Test Issuer Name',
            'description': 'Test issuer description',
            'url': 'http://example.com/1',
            'email': 'an+unknown+email@badgr.test'
        }

        response = self.client.post('/v2/issuers', new_issuer_props)
        self.assertEqual(response.status_code, 201)

        response = self.client.post('/v1/issuer/issuers', new_issuer_props)
        self.assertEqual(response.status_code, 201)

    def test_issuer_staff_serialization(self):
        test_user = self.setup_user(authenticate=True)

        # issuer_email = CachedEmailAddress.objects.create(
        #     user=test_user, email=self.example_issuer_props['email'], verified=True)

        email_staff= self.setup_user()

        url_staff = self.setup_user(email="", create_email_address=False)
        url_for_staff = UserRecipientIdentifier.objects.create(type=UserRecipientIdentifier.IDENTIFIER_TYPE_URL,
                                                               identifier='http://example.com',
                                                               user=url_staff, verified=True)
        url_for_staff2 = UserRecipientIdentifier.objects.create(type=UserRecipientIdentifier.IDENTIFIER_TYPE_URL,
                                                               identifier='http://example2.com',
                                                               user=url_staff, verified=False)

        phone_staff = self.setup_user(email="", create_email_address=False)
        phone_for_staff = UserRecipientIdentifier.objects.create(type=UserRecipientIdentifier.IDENTIFIER_TYPE_TELEPHONE,
                                                                 identifier='5555555555',
                                                                 user=phone_staff, verified=True)
        phone_for_staff2 = UserRecipientIdentifier.objects.create(type=UserRecipientIdentifier.IDENTIFIER_TYPE_TELEPHONE,
                                                                 identifier='5555555556',
                                                                 user=phone_staff, verified=False)

        issuer = self.setup_issuer(owner=test_user)

        #add url user as staff
        response1 = self.client.post('/v1/issuer/issuers/{slug}/staff'.format(slug=issuer.entity_id), {
            'action': 'add',
            'username': url_staff.username,
            'role': 'staff'
        })
        self.assertEqual(response1.status_code, 200)

        #add phone user as editor
        response2 = self.client.post('/v1/issuer/issuers/{slug}/staff'.format(slug=issuer.entity_id), {
            'action': 'add',
            'username': phone_staff.username,
            'role': 'editor'
        })
        self.assertEqual(response2.status_code, 200)

        #get issuer object and check staff serialization
        response = self.client.get('/v2/issuers')
        response_issuers = response.data['result']
        self.assertEqual(len(response_issuers), 1)
        our_issuer = response_issuers[0]
        self.assertEqual(len(our_issuer['staff']), 3)
        for staff_user in our_issuer['staff']:
            if (staff_user['role'] == IssuerStaff.ROLE_OWNER):
                #check emails
                self.assertEqual(len(staff_user['userProfile']['url']), 0)
                self.assertEqual(len(staff_user['userProfile']['telephone']), 0)
                self.assertEqual(len(staff_user['userProfile']['emails']), 1)
            elif (staff_user['role'] == IssuerStaff.ROLE_EDITOR):
                #check phone
                self.assertEqual(len(staff_user['userProfile']['url']), 0)
                self.assertEqual(len(staff_user['userProfile']['telephone']), 1)
                self.assertEqual(staff_user['userProfile']['telephone'][0], phone_for_staff.identifier)
                self.assertFalse(phone_for_staff2.identifier in staff_user['userProfile']['telephone'])
                self.assertEqual(len(staff_user['userProfile']['emails']), 0)
            else:
                self.assertEqual(len(staff_user['userProfile']['url']), 1)
                self.assertEqual(staff_user['userProfile']['url'][0], url_for_staff.identifier)
                self.assertFalse(url_for_staff2.identifier in staff_user['userProfile']['url'])
                self.assertEqual(len(staff_user['userProfile']['telephone']), 0)
                self.assertEqual(len(staff_user['userProfile']['emails']), 0)

    def test_can_edit_staff_with_oauth(self):
        issuer_owner = self.setup_user(authenticate=False)
        test_issuer = self.setup_issuer(owner=issuer_owner)

        user = self.setup_user(email='lilstudent@example.com')
        client_app_user = self.setup_user(email='clientApp@example.com', token_scope='rw:issuerOwner:*')
        app = Application.objects.create(
            client_id='clientApp-authcode', client_secret='testsecret', authorization_grant_type='authorization-code',
            user=client_app_user)
        ApplicationInfo.objects.create(application=app, allowed_scopes='rw:issuerOwner*')
        t = AccessTokenProxy.objects.create(
            user=client_app_user, scope='rw:issuerOwner:' + test_issuer.entity_id,
            expires=timezone.now() + timezone.timedelta(hours=1),
            token='123', application=app
        )
        self.client.credentials(HTTP_AUTHORIZATION="Bearer 123")
        badgr_user_email = 'user@email.test'
        badgr_user = self.setup_user(email=badgr_user_email, authenticate=False)

        response = self.client.post('/v1/issuer/issuers/{slug}/staff'.format(slug=test_issuer.entity_id), {
            'action': 'add',
            'email': badgr_user_email,
            'role': 'staff'
        })

        self.assertEqual(response.status_code, 200)
        self.assertEqual(len(IssuerStaff.objects.filter(user=badgr_user)), 1)

        # Verify token cannot be used to modify some other issuer
        other_issuer = self.setup_issuer(owner=issuer_owner)

        response = self.client.post('/v1/issuer/issuers/{slug}/staff'.format(slug=other_issuer.entity_id), {
            'action': 'add',
            'email': badgr_user_email,
            'role': 'staff'
        })
        self.assertEqual(response.status_code, 404)


class IssuersChangedApplicationTests(SetupIssuerHelper, BadgrTestCase):
    def test_application_can_get_changed_issuers(self):
        issuer_user = self.setup_user(authenticate=True, verified=True, token_scope='rw:serverAdmin')
        test_issuer = self.setup_issuer(owner=issuer_user)
        test_issuer2 = self.setup_issuer(owner=issuer_user)
        test_issuer3 = self.setup_issuer(owner=issuer_user)

        other_user = self.setup_user(authenticate=False, verified=True)
        other_issuer = self.setup_issuer(owner=other_user)
        other_issuer2 = self.setup_issuer(owner=other_user)
        other_issuer3 = self.setup_issuer(owner=other_user)

        response = self.client.get('/v2/issuers/changed')
        self.assertEqual(response.status_code, 200)
        self.assertEqual(len(response.data['result']), 3)
        timestamp = response.data['timestamp']

        response = self.client.get('/v2/issuers/changed?since={}'.format(quote_plus(timestamp)))
        self.assertEqual(response.status_code, 200)
        self.assertEqual(len(response.data['result']), 0)

        test_issuer.name = 'Issuer updated'
        test_issuer.save()

        response = self.client.get('/v2/issuers/changed?since={}'.format(quote_plus(timestamp)))
        self.assertEqual(response.status_code, 200)
        self.assertEqual(len(response.data['result']), 1)


class ApprovedIssuersOnlyTests(SetupIssuerHelper, BadgrTestCase):
    example_issuer_props = {
        'name': 'Awesome Issuer',
        'description': 'An issuer of awe-inspiring credentials',
        'url': 'http://example.com',
        'email': 'contact@example.org'
    }

    @override_settings(BADGR_APPROVED_ISSUERS_ONLY=True)
    def test_unapproved_user_cannot_create_issuer(self):
        test_user = self.setup_user(authenticate=True)
        issuer_email = CachedEmailAddress.objects.create(
            user=test_user, email=self.example_issuer_props['email'], verified=True)

        response = self.client.post('/v2/issuers', self.example_issuer_props)
        self.assertEqual(response.status_code, 404)

    @override_settings(BADGR_APPROVED_ISSUERS_ONLY=True)
    def test_approved_user_can_create_issuer(self):
        test_user = self.setup_user(authenticate=True)
        issuer_email = CachedEmailAddress.objects.create(
            user=test_user, email=self.example_issuer_props['email'], verified=True)

        permission = Permission.objects.get_by_natural_key('add_issuer', 'issuer', 'issuer')
        group = Group.objects.create(name='test issuers')
        group.permissions.add(permission)
        group.user_set.add(test_user)

        response = self.client.post('/v2/issuers', self.example_issuer_props)
        self.assertEqual(response.status_code, 201)<|MERGE_RESOLUTION|>--- conflicted
+++ resolved
@@ -117,8 +117,6 @@
         image_path = os.path.join(os.path.dirname(os.path.dirname(__file__)), 'testfiles', '300x300.png')
         self._create_issuer_with_image_and_test_resizing(image_path, 300, 300)
 
-<<<<<<< HEAD
-=======
     def test_get_issuer_detail_unauthenticated_fails(self):
         test_user = self.setup_user(authenticate=False)
         test_issuer = self.setup_issuer(owner=test_user)
@@ -132,7 +130,6 @@
         })
         self.assertEqual(response.status_code, 401)
 
->>>>>>> 14a26f4f
     def test_issuer_update_resizes_image(self):
         desired_width = desired_height = 400
 
