--- conflicted
+++ resolved
@@ -324,22 +324,9 @@
     def cached_badgeclasses(self):
         return self.badgeclasses.all().order_by("created_at")
 
-<<<<<<< HEAD
-    @cachemodel.cached_method(auto_publish=True)
-    def cached_pathways(self):
-        return self.pathway_set.filter(is_active=True)
-
-    @cachemodel.cached_method(auto_publish=True)
-    def cached_recipient_groups(self):
-        return self.recipientgroup_set.all()
-
-    def recipient_count(self):
-        return sum(bc.recipient_count() for bc in self.cached_badgeclasses())
-=======
     @property
     def image_preview(self):
         return self.image
->>>>>>> a65f7d2f
 
     def get_json(self, obi_version=CURRENT_OBI_VERSION, include_extra=True, use_canonical_id=False):
         obi_version, context_iri = get_obi_context(obi_version)
@@ -570,17 +557,12 @@
     def has_nonrevoked_assertions(self):
         return self.badgeinstances.filter(revoked=False).exists()
 
-<<<<<<< HEAD
-    def pathway_element_count(self):
-        return len(self.cached_pathway_elements())
-=======
     """
     Included for legacy purposes. It is inefficient to routinely call this for badge classes with large numbers of assertions.
     """
     @property
     def v1_api_recipient_count(self):
         return self.badgeinstances.filter(revoked=False).count()
->>>>>>> a65f7d2f
 
     @cachemodel.cached_method(auto_publish=True)
     def cached_alignments(self):
