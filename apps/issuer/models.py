--- conflicted
+++ resolved
@@ -1,89 +1,30 @@
 import datetime
 import json
-<<<<<<< HEAD
-=======
 import re
 import uuid
->>>>>>> d801857a
 
 from django.conf import settings
 from django.core.files.storage import default_storage
 from django.core.mail import send_mail
+from django.core.urlresolvers import reverse
 from django.db import models
 from django.template.loader import get_template
 
-<<<<<<< HEAD
-from bakery import bake
+from openbadges_bakery import bake
 
 from mainsite.models import (AbstractIssuer, AbstractBadgeClass,
                              AbstractBadgeInstance)
 
-from .utils import generate_sha256_hashstring
-=======
-from autoslug import AutoSlugField
-import cachemodel
-from jsonfield import JSONField
-
-from openbadges_bakery import bake
-
 from .utils import generate_sha256_hashstring, badgr_import_url
->>>>>>> d801857a
 
 
 AUTH_USER_MODEL = getattr(settings, 'AUTH_USER_MODEL', 'auth.User')
 
 
-<<<<<<< HEAD
 class Issuer(AbstractIssuer):
     owner = models.ForeignKey(AUTH_USER_MODEL, related_name='issuers',
                               on_delete=models.PROTECT, null=False)
-=======
-class Component(cachemodel.CacheModel):
-    """
-    A base class for Issuer badge objects, those that are part of badges issue
-    by users on this system.
-    """
-    created_at = models.DateTimeField(auto_now_add=True)
-    created_by = models.ForeignKey(AUTH_USER_MODEL, blank=True, null=True, related_name="+")
-
-    json = JSONField()
-
-    class Meta:
-        abstract = True
-
-    def __unicode__(self):
-        return self.name
-
-    def get_full_url(self):
-        return settings.HTTP_ORIGIN + self.get_absolute_url()
-
-    def prop(self, property_name):
-        try:
-            return self.json.get(property_name)
-        except Exception:
-            return None
-
-
-class Issuer(Component):
-    """
-    Open Badges Specification IssuerOrg object
-    """
-    name = models.CharField(max_length=1024)
-    slug = AutoSlugField(max_length=255, populate_from='name', unique=True, blank=False, editable=True)
-
-    owner = models.ForeignKey(AUTH_USER_MODEL, related_name='owner', on_delete=models.PROTECT, null=False)
     staff = models.ManyToManyField(AUTH_USER_MODEL, through='IssuerStaff')
-
-    image = models.ImageField(upload_to='uploads/issuers', blank=True)
-
-    def get_absolute_url(self):
-        return reverse('issuer_json', kwargs={'slug': self.slug})
-
-    @property
-    def editors(self):
-        # TODO Test this:
-        return self.staff.filter(issuerstaff__editor=True)
->>>>>>> d801857a
 
 
 class IssuerStaff(models.Model):
@@ -107,10 +48,9 @@
                                    related_name='badgeinstances')
     issuer = models.ForeignKey(Issuer, blank=False, null=False)
 
-<<<<<<< HEAD
     revoked = models.BooleanField(default=False)
     revocation_reason = models.CharField(max_length=255, blank=True, null=True, default=None)
-=======
+
     @property
     def extended_json(self):
         extended_json = self.json
@@ -121,8 +61,9 @@
 
     def get_absolute_url(self):
         return reverse('badgeinstance_json', kwargs={'slug': self.slug})
->>>>>>> d801857a
 
+    def get_new_slug(self):
+        return str(uuid.uuid4())
 
     def save(self, *args, **kwargs):
         if self.pk is None:
