import hashlib
import re

<<<<<<< HEAD
=======

>>>>>>> ccb0c254
CURRENT_OBI_VERSION = '1_1'
CURRENT_OBI_CONTEXT_IRI = 'https://w3id.org/openbadges/v1'


def generate_sha256_hashstring(identifier, salt):
    return 'sha256$' + hashlib.sha256(identifier+salt).hexdigest()


def generate_md5_hashstring(identifier, salt):
    return 'md5$' + hashlib.md5(identifier+salt).hexdigest()


def is_probable_url(string):
    earl = re.compile(r'^https?')
    return earl.match(string)<|MERGE_RESOLUTION|>--- conflicted
+++ resolved
@@ -1,10 +1,7 @@
 import hashlib
 import re
 
-<<<<<<< HEAD
-=======
 
->>>>>>> ccb0c254
 CURRENT_OBI_VERSION = '1_1'
 CURRENT_OBI_CONTEXT_IRI = 'https://w3id.org/openbadges/v1'
 
