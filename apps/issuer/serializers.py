--- conflicted
+++ resolved
@@ -130,12 +130,8 @@
     # issuer = serializers.HyperlinkedRelatedField(view_name='issuer_json', read_only=True, lookup_field='slug')
     json = WritableJSONField(max_length=16384, read_only=True, required=False)
     name = StripTagsCharField(max_length=255)
-<<<<<<< HEAD
     image = Base64FileField(allow_empty_file=False, use_url=True, required=False)
-=======
     description = serializers.CharField(write_only=True, required=True)
-    image = Base64FileField(allow_empty_file=False, use_url=True)
->>>>>>> 908964df
     slug = StripTagsCharField(max_length=255, allow_blank=True, required=False)
     criteria = StripTagsCharField(allow_blank=True, required=False, write_only=True)
     recipient_count = serializers.IntegerField(required=False, read_only=True)
