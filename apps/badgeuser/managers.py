from allauth.account.managers import EmailAddressManager
from django.contrib.auth.models import UserManager
from django.core.exceptions import ValidationError


class BadgeUserManager(UserManager):
    duplicate_email_error = 'Account could not be created. An account with this email address may already exist.'

    def create(self,
               email,
               first_name,
               last_name,
               plaintext_password=None,
               send_confirmation=True,
               create_email_address=True):
        from badgeuser.models import CachedEmailAddress

<<<<<<< HEAD
        # If an unverified email record exists that matches this email address, remove it
        try:
            existing_email = CachedEmailAddress.cached.get(email=email)
        except CachedEmailAddress.DoesNotExist:
            pass
        else:
            if existing_email.verified:
                raise ValidationError(self.duplicate_email_error)
            else:
                existing_email.delete()

        # does this email belong to an existing user?
        try:
            existing_user = self.get(email=email)
        except self.model.DoesNotExist:
            # no, create a new user record
            user = self.model(email=email)
        else:
            if existing_user.password:
                # yes, you can't have it
                raise ValidationError(self.duplicate_email_error)
            else:
                # user is claiming an auto-created account
                user = existing_user
=======
        user = None

        # Do we know about this email address yet?
        try:
            existing_email = CachedEmailAddress.cached.get(email=email)
        except CachedEmailAddress.DoesNotExist:
            # nope
            pass
        else:
            if not existing_email.user.password:
                # yes, its owned by an auto-created user trying to set a password
                user = existing_email.user
            elif existing_email.verified:
                raise ValidationError(self.duplicate_email_error)
            else:
                # yes, its an unverified email address owned by a claimed user
                # remove the email
                existing_email.delete()
                # if the user no longer has any emails, remove it
                if len(existing_email.user.cached_emails()) == 0:
                    existing_email.user.delete()

        if user is None:
            user = self.model(email=email)
>>>>>>> 1ca31dcb

        user.first_name = first_name
        user.last_name = last_name
        if plaintext_password:
            user.set_password(plaintext_password)
        user.save()

        # create email address record as needed
        if create_email_address:
            CachedEmailAddress.objects.add_email(user, email, signup=True, confirm=send_confirmation)
        return user


class CachedEmailAddressManager(EmailAddressManager):
    def add_email(self, user, email, request=None, confirm=False, signup=False):
        try:
            email_address = self.get(user=user, email__iexact=email)
        except self.model.DoesNotExist:
            email_address = self.create(user=user, email=email)
            if confirm:
                email_address.send_confirmation(request=request,
                                                signup=signup)

        # Add variant if it does not exist
        if email_address.email.lower() == email.lower() and email_address.email != email:
            self.model.add_variant(email)

        return email_address<|MERGE_RESOLUTION|>--- conflicted
+++ resolved
@@ -15,32 +15,6 @@
                create_email_address=True):
         from badgeuser.models import CachedEmailAddress
 
-<<<<<<< HEAD
-        # If an unverified email record exists that matches this email address, remove it
-        try:
-            existing_email = CachedEmailAddress.cached.get(email=email)
-        except CachedEmailAddress.DoesNotExist:
-            pass
-        else:
-            if existing_email.verified:
-                raise ValidationError(self.duplicate_email_error)
-            else:
-                existing_email.delete()
-
-        # does this email belong to an existing user?
-        try:
-            existing_user = self.get(email=email)
-        except self.model.DoesNotExist:
-            # no, create a new user record
-            user = self.model(email=email)
-        else:
-            if existing_user.password:
-                # yes, you can't have it
-                raise ValidationError(self.duplicate_email_error)
-            else:
-                # user is claiming an auto-created account
-                user = existing_user
-=======
         user = None
 
         # Do we know about this email address yet?
@@ -65,7 +39,6 @@
 
         if user is None:
             user = self.model(email=email)
->>>>>>> 1ca31dcb
 
         user.first_name = first_name
         user.last_name = last_name
