--- conflicted
+++ resolved
@@ -48,10 +48,7 @@
             user.password = None
         else:
             user.set_password(password)
-<<<<<<< HEAD
-=======
             user.save()
->>>>>>> 1ca31dcb
         if create_email_address:
             email = user.cached_emails()[0]
             email.verified = verified
@@ -140,17 +137,12 @@
             'password': '123456'
         }
 
-<<<<<<< HEAD
-        existing_user = self.setup_user(email=email, authenticate=False, verified=False)
-        self.assertIn(email, [e.email for e in existing_user.cached_emails()])
-=======
         # create an existing user that owns email -- but unverified
         existing_user = self.setup_user(email=email, password='secret', authenticate=False, verified=False)
         existing_user_pk = existing_user.pk
         existing_email = existing_user.cached_emails()[0]
         self.assertEqual(existing_email.email, email)
         self.assertFalse(existing_email.verified)
->>>>>>> 1ca31dcb
 
         # attempt to signup with the same email
         response = self.client.post('/v1/user/profile', user_data)
@@ -159,10 +151,7 @@
         self.assertEqual(response.status_code, 201)
         self.assertEqual(len(mail.outbox), 1)
 
-<<<<<<< HEAD
-=======
         # the user with this email should be the new signup
->>>>>>> 1ca31dcb
         new_user = BadgeUser.objects.get(email=email)
         self.assertEqual(new_user.email, email)
         self.assertEqual(new_user.first_name, user_data.get('first_name'))
