from django.apps import apps
from django.conf.urls import patterns, include, url
from django.conf import settings
from django.contrib import admin
from django.contrib.staticfiles.urls import staticfiles_urlpatterns
from django.views.generic.base import RedirectView

admin.autodiscover()
# make sure that any view/model/form imports occur AFTER admin.autodiscover

from django.views.generic.base import RedirectView
from mainsite.views import Error404, Error500, SitemapView

TOKEN_REGEX = '(?P<uidb36>[0-9A-Za-z]{1,13})-(?P<token>[0-9A-Za-z]{1,13}-[0-9A-Za-z]{1,20})'

sitemaps = {
}

urlpatterns = patterns('',
    # Backup URLs in case the server isn't serving these directly
    url(r'^favicon\.png[/]?$', RedirectView.as_view(url='%simages/favicon.png' % settings.STATIC_URL)),
    url(r'^favicon\.ico[/]?$', RedirectView.as_view(url='%simages/favicon.png' % settings.STATIC_URL)),
    url(r'^robots\.txt$', RedirectView.as_view(url='%srobots.txt' % settings.STATIC_URL)),

    # Home
    url(r'^$', RedirectView.as_view(url='/login', permanent=False), name='index'),

    # Sitemaps
    url(r'^sitemap$', SitemapView.as_view(), name='sitemap'),
    url(r'^sitemap\.xml$', 'django.contrib.sitemaps.views.sitemap', {'sitemaps': sitemaps}),

    # Admin URLs from client_admin
    # https://github.com/concentricsky/django-client-admin
    url(r'^staff/', include('client_admin.urls')),
    url(r'^staff/', include(admin.site.urls)),

    # accounts:
    url(r'^accounts[/]?$', RedirectView.as_view(url='/accounts/email/')),
    url(r'^accounts/', include('allauth.urls')),
    url(r'^login', RedirectView.as_view(url='/accounts/login', permanent=False), name='login'),
    url(r'^logout', RedirectView.as_view(url='/accounts/logout', permanent=False), name='logout'),

    # REST Framework-based APIs
    url(r'^user', include('badgeuser.urls')),
    url(r'^v1/user', include('badgeuser.api_urls')),
    url(r'^v1/verifier', include('integrity_verifier.api_urls')),

    url(r'^public', include('issuer.public_api_urls')),

    url(r'^api-auth/', include('rest_framework.urls', namespace='rest_framework')),
    url(r'^docs/', include('rest_framework_swagger.urls')),

    # Service health endpoint
    url(r'^health', include('health.urls')),
)

if apps.is_installed('issuer'):
    urlpatterns += patterns('',
        url(r'^v1/$', RedirectView.as_view(url='/v1/issuer/issuers', permanent=False)),
        url(r'^v1/issuer', include('issuer.api_urls')),
        url(r'^issuer', include('issuer.urls')),
    )

<<<<<<< HEAD
if apps.is_installed('integrity_verifier'):
    urlpatterns += patterns('',
        url(r'^v1/verifier', include('integrity_verifier.api_urls')),
=======
if apps.is_installed('composer'):
    urlpatterns += patterns('',
        url(r'^v1/earner', include('composer.api_urls')),
>>>>>>> ccb0c254
    )


# Test URLs to allow you to see these pages while DEBUG is True
if getattr(settings, 'DEBUG_ERRORS', False):
    urlpatterns = patterns('mainsite.views',
        url(r'^error/404/$', 'error404', name='404'),
        url(r'^error/500/$', 'error500', name='500'),
    ) + urlpatterns

# If DEBUG_MEDIA is set, have django serve anything in MEDIA_ROOT at MEDIA_URL
if getattr(settings, 'DEBUG_MEDIA', True):
    media_url = getattr(settings, 'MEDIA_URL', '/media/').lstrip('/')
    urlpatterns = patterns('',
        url(r'^%s(?P<path>.*)$' % (media_url,), 'django.views.static.serve', {
            'document_root': settings.MEDIA_ROOT
        }),
    ) + urlpatterns

# If DEBUG_STATIC is set, have django serve up static files even if DEBUG=False
if getattr(settings, 'DEBUG_STATIC', True):
    static_url = getattr(settings, 'STATIC_URL', '/static/').lstrip('/')
    urlpatterns = patterns('',
        url(r'^%s(?P<path>.*)' % (static_url,), 'django.contrib.staticfiles.views.serve', kwargs={
            'insecure': True,
        })
    ) + urlpatterns<|MERGE_RESOLUTION|>--- conflicted
+++ resolved
@@ -61,15 +61,9 @@
         url(r'^issuer', include('issuer.urls')),
     )
 
-<<<<<<< HEAD
-if apps.is_installed('integrity_verifier'):
-    urlpatterns += patterns('',
-        url(r'^v1/verifier', include('integrity_verifier.api_urls')),
-=======
 if apps.is_installed('composer'):
     urlpatterns += patterns('',
         url(r'^v1/earner', include('composer.api_urls')),
->>>>>>> ccb0c254
     )
 
 
