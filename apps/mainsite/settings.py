import sys
import os

from mainsite import TOP_DIR


##
#
#  Important Stuff
#
##

INSTALLED_APPS = [
    # https://github.com/concentricsky/django-client-admin
    'client_admin',

    'django.contrib.auth',
    'django.contrib.contenttypes',
    'django.contrib.sessions',
    'django.contrib.sites',
    'django.contrib.messages',
    'django.contrib.staticfiles',
    'django.contrib.admin',

    'badgeuser',
    'badgecheck',

    'allauth',
    'allauth.account',

    # 'skycms.structure',
    'reversion',
    'jingo',
    # 'djangosphinx',
    # 'sky_thumbnails',
    # 'ckeditor',
    # 'sky_redirects',
    # 'emailtemplates',
    # 'sky_visitor',

    'rest_framework',
    'rest_framework.authtoken',
    'rest_framework_swagger',

    'mainsite',
    'issuer',
    'local_components',
    'composer',
<<<<<<< HEAD
=======
    'credential_store',

    'badgrbook',
    'badgrbook.canvaslms',
>>>>>>> d801857a
]

MIDDLEWARE_CLASSES = [
    'django.middleware.common.CommonMiddleware',
    'django.contrib.sessions.middleware.SessionMiddleware',
    'django.middleware.csrf.CsrfViewMiddleware',
    'django.contrib.auth.middleware.AuthenticationMiddleware',
    'django_auth_lti.middleware_patched.MultiLTILaunchAuthMiddleware',
    'django.contrib.messages.middleware.MessageMiddleware',
    'django.middleware.clickjacking.XFrameOptionsMiddleware',
    'mainsite.middleware.MaintenanceMiddleware',
    'badgeuser.middleware.InactiveUserMiddleware',
    # 'mainsite.middleware.TrailingSlashMiddleware',
]

ROOT_URLCONF = 'mainsite.urls'

SECRET_KEY = '{{secret_key}}'
UNSUBSCRIBE_SECRET_KEY = 'kAYWM0YWI2MDj/FODBZjE0ZDI4N'

# Hosts/domain names that are valid for this site.
# "*" matches anything, ".example.com" matches example.com and all subdomains
ALLOWED_HOSTS = ['*', ]

##
#
#  Templates
#
##

TEMPLATE_LOADERS = [
    'jingo.Loader',
    'django.template.loaders.filesystem.Loader',
    'django.template.loaders.app_directories.Loader',
]

TEMPLATE_DIRS = [
    os.path.join(TOP_DIR, 'breakdown', 'templates'),
]

TEMPLATE_CONTEXT_PROCESSORS = [
    'django.contrib.auth.context_processors.auth',
    'django.core.context_processors.debug',
    'django.core.context_processors.media',
    'django.core.context_processors.static',
    'django.core.context_processors.request',
    'django.contrib.messages.context_processors.messages',
    'django.core.context_processors.i18n',

    # allauth specific context processors
    "allauth.account.context_processors.account",
    "allauth.socialaccount.context_processors.socialaccount",

    'mainsite.context_processors.help_email'
]

JINGO_EXCLUDE_APPS = (
    'admin',
    'registration',
    'debug_toolbar',
    'ckeditor',
    'reversion',
    'rest_framework',
    'allauth',
    'account',
    'rest_framework_swagger'
)


##
#
#  Static Files
#
##

STATICFILES_FINDERS = [
    'django.contrib.staticfiles.finders.FileSystemFinder',
    'django.contrib.staticfiles.finders.AppDirectoriesFinder',
]

STATIC_ROOT = os.path.join(TOP_DIR, 'staticfiles')
STATIC_URL = '/static/'
STATICFILES_DIRS = [
    os.path.join(TOP_DIR, 'breakdown', 'static'),
]

##
#
#  User / Login / Auth
#
##

AUTH_USER_MODEL = 'badgeuser.BadgeUser'
LOGIN_URL = '/accounts/login/'
LOGIN_REDIRECT_URL = '/earner'

AUTHENTICATION_BACKENDS = [
    # Object permissions for issuing badges
    'rules.permissions.ObjectPermissionBackend',

    # LTI authentication
    'badgrbook.backends.CanvasLtiAuthBackend',

    # Needed to login by username in Django admin, regardless of `allauth`
    "django.contrib.auth.backends.ModelBackend",

    # `allauth` specific authentication methods, such as login by e-mail
    "allauth.account.auth_backends.AuthenticationBackend",

]
ACCOUNT_EMAIL_VERIFICATION = 'mandatory'
ACCOUNT_EMAIL_REQUIRED = True
ACCOUNT_FORMS = {
    'add_email': 'badgeuser.account_forms.AddEmailForm'
}
ACCOUNT_SIGNUP_FORM_CLASS = 'badgeuser.forms.BadgeUserCreationForm'

##
#
#  Media Files
#
##

MEDIA_ROOT = os.path.join(TOP_DIR, 'mediafiles')
MEDIA_URL = '/media/'
ADMIN_MEDIA_PREFIX = STATIC_URL+'admin/'


##
#
#   Fixtures
#
##

FIXTURE_DIRS = [
    os.path.join(TOP_DIR, 'etc', 'fixtures'),
]


##
#
#  Logging
#
##

LOGS_DIR = os.path.join(TOP_DIR, 'logs')
LOGGING = {
    'version': 1,
    'disable_existing_loggers': False,
    'filters': {
        # 'badgr': {
        #     '()': 'mainsite.logs.BadgrFilter'
        # }
    },
    'handlers': {
        'mail_admins': {
            'level': 'ERROR',
            'filters': [],
            'class': 'django.utils.log.AdminEmailHandler'
        }
    },
    'loggers': {
        'django.request': {
            'handlers': ['mail_admins'],
            'level': 'ERROR',
            'propagate': True,
        }
    },
    'formatters': {
        'default': {
            'format': '%(asctime)s %(levelname)s %(module)s %(message)s'
        }
    },
}


##
#
#  Maintenance Mode
#
##

MAINTENANCE_MODE = False
MAINTENANCE_URL = '/maintenance'


##
#
#  Sphinx Search
#
##

SPHINX_API_VERSION = 0x116  # Sphinx 0.9.9

##
#
# Testing
##
TEST_RUNNER = 'django.test.runner.DiscoverRunner'

##
#
#  CKEditor
#
##

# https://github.com/concentricsky/django-sky-ckeditor
CKEDITOR_CONFIGS = {
    'default': {
        'toolbar': [
            [      'Undo', 'Redo',
              '-', 'Format',
              '-', 'Bold', 'Italic', 'Underline',
              '-', 'Link', 'Unlink',
              '-', 'BulletedList', 'NumberedList',
            ],
            [      'SpellChecker', 'Scayt',
            ],
            [      'Image',
              '-', 'PasteText','PasteFromWord',
              '-', 'Source',
            ]
        ],
        'contentsCss': STATIC_URL+'css/ckeditor.css',
        'format_tags': 'p;h3;h4',
        'width': 655,
        'height': 250,
        'toolbarCanCollapse': False,
        'debug': True,
        'linkShowTargetTab': False,
        'linkShowAdvancedTab': False,
    },
    'basic': {
        'toolbar': [
            [      'Bold', 'Italic',
              '-', 'Link', 'Unlink',
            ]
        ]
        , 'width': 600
        , 'height': 250
        , 'toolbarCanCollapse': False
        , 'toolbarLocation': 'bottom'
        , 'resize_enabled': False
        , 'removePlugins': 'elementspath'
        , 'forcePasteAsPlainText': True
    }
}

CKEDITOR_EMBED_CONTENT = ['structure.page', 'structure.fileupload']


##
#
#  REST Framework
#
##

REST_FRAMEWORK = {
    # Use Django's standard `django.contrib.auth` permissions,
    # or allow read-only access for unauthenticated users.
    'DEFAULT_PERMISSION_CLASSES': [
        'rest_framework.permissions.DjangoModelPermissionsOrAnonReadOnly'
    ],
    'DEFAULT_RENDERER_CLASSES': (
        'mainsite.renderers.JSONLDRenderer',
        'rest_framework.renderers.JSONRenderer',
        'rest_framework.renderers.BrowsableAPIRenderer',
    )
}


##
#
#  Remote document fetcher (designed to be overridden in tests)
#
##

REMOTE_DOCUMENT_FETCHER = 'badgeanalysis.utils.get_document_direct'
LINKED_DATA_DOCUMENT_FETCHER = 'badgeanalysis.utils.custom_docloader'


##
#
#  Misc.
#
##

SITE_ID = 1

USE_I18N = False
USE_L10N = False
USE_TZ = True


##
#
#  Import settings_local.
#
##

try:
    from settings_local import *
except ImportError as e:
    sys.stderr.write("no settings_local found, setting DEBUG=True...\n")
    DEBUG = True
    pass<|MERGE_RESOLUTION|>--- conflicted
+++ resolved
@@ -46,13 +46,9 @@
     'issuer',
     'local_components',
     'composer',
-<<<<<<< HEAD
-=======
-    'credential_store',
 
     'badgrbook',
     'badgrbook.canvaslms',
->>>>>>> d801857a
 ]
 
 MIDDLEWARE_CLASSES = [
