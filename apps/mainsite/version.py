--- conflicted
+++ resolved
@@ -1,5 +1 @@
-<<<<<<< HEAD
-VERSION = (2, 21, 0)
-=======
-VERSION = (2, 21, 3)
->>>>>>> fb660c96
+VERSION = (2, 21, 4)