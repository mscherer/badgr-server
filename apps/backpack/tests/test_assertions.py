import base64
import collections
import datetime
import dateutil.parser
import json

from django.db import IntegrityError
from openbadges.verifier.openbadges_context import (OPENBADGES_CONTEXT_V2_URI, OPENBADGES_CONTEXT_V1_URI,
                                                    OPENBADGES_CONTEXT_V2_DICT)
from openbadges_bakery import bake, unbake
import os
import responses
from issuer.utils import generate_sha256_hashstring

from django.urls import reverse

from badgeuser.models import CachedEmailAddress, UserRecipientIdentifier
from issuer.models import BadgeClass, Issuer, BadgeInstance
from mainsite.tests.base import BadgrTestCase, SetupIssuerHelper
from mainsite.utils import first_node_match, OriginSetting

from backpack.models import BackpackCollection, BackpackCollectionBadgeInstance
from backpack.serializers_v1 import (CollectionSerializerV1)

from .utils import setup_basic_0_5_0, setup_basic_1_0, setup_basic_1_0_bad_image, setup_resources, CURRENT_DIRECTORY


class TestBadgeUploads(BadgrTestCase):
    def test_uniqueness(self):
        ditto = "http://example.com"
        with self.assertRaises(IntegrityError):
            Issuer.objects.create(name="test1", source_url=ditto)
            Issuer.objects.create(name="test2", source_url=ditto)

    @responses.activate
    def test_submit_basic_1_0_badge_via_url(self):
        setup_basic_1_0()
        setup_resources([
            {'url': OPENBADGES_CONTEXT_V1_URI, 'filename': 'v1_context.json'},
            {'url': OPENBADGES_CONTEXT_V2_URI, 'response_body': json.dumps(OPENBADGES_CONTEXT_V2_DICT)}
        ])
        self.setup_user(email='test@example.com', token_scope='rw:backpack')

        post_input = {
            'url': 'http://a.com/instance'
        }
        response = self.client.post(
            '/v1/earner/badges', post_input
        )
        self.assertEqual(response.status_code, 201)
        get_response = self.client.get('/v1/earner/badges')
        self.assertEqual(get_response.status_code, 200)
        self.assertEqual(
            get_response.data[0].get('json', {}).get('id'), 'http://a.com/instance',
            "The badge in our backpack should report its JSON-LD id as its original OpenBadgeId"
        )

        new_instance = BadgeInstance.objects.first()
        expected_url = "{}{}".format(OriginSetting.HTTP, reverse('badgeinstance_image', kwargs=dict(entity_id=new_instance.entity_id)))
        self.assertEqual(get_response.data[0].get('json', {}).get('image', {}).get('id'), expected_url)

    @responses.activate
    def test_submit_basic_1_1_badge_via_url(self):
        assertion_data = {
            '@context': 'https://w3id.org/openbadges/v1',
            'id': 'http://a.com/instance',
            'type': 'Assertion',
            "recipient": {"identity": "test@example.com", "hashed": False, "type": "email"},
            "badge": "http://a.com/badgeclass",
            "issuedOn": "2015-04-30",
            "verify": {"type": "hosted", "url": "http://a.com/instance"}
        }
        badgeclass_data = {
            '@context': 'https://w3id.org/openbadges/v1',
            'type': 'BadgeClass',
            'id': 'http://a.com/badgeclass',
            "name": "Basic Badge",
            "description": "Basic as it gets. v1.0",
            "image": "http://a.com/badgeclass_image",
            "criteria": "http://a.com/badgeclass_criteria",
            "issuer": "http://a.com/issuer"
        }
        issuer_data = {
            '@context': 'https://w3id.org/openbadges/v1',
            'type': 'Issuer',
            'id': 'http://a.com/issuer',
            "name": "Basic Issuer",
            "url": "http://a.com/issuer/website"
        }
        for d in [assertion_data, badgeclass_data, issuer_data]:
            responses.add(
                responses.GET, d['id'], json=d
            )

        responses.add(
            responses.GET, 'http://a.com/badgeclass_image',
            body=open(os.path.join(CURRENT_DIRECTORY, 'testfiles/unbaked_image.png')).read(),
            status=200, content_type='image/png'
        )

        setup_resources([
            {'url': OPENBADGES_CONTEXT_V1_URI, 'filename': 'v1_context.json'},
            {'url': OPENBADGES_CONTEXT_V2_URI, 'response_body': json.dumps(OPENBADGES_CONTEXT_V2_DICT)}
        ])

        self.setup_user(email='test@example.com', token_scope='rw:backpack')

        post_input = {
            'url': 'http://a.com/instance'
        }
        response = self.client.post(
            '/v1/earner/badges', post_input
        )
        self.assertEqual(response.status_code, 201)
        get_response = self.client.get('/v1/earner/badges')
        self.assertEqual(get_response.status_code, 200)
        self.assertEqual(
            get_response.data[0].get('json', {}).get('id'), 'http://a.com/instance',
            "The badge in our backpack should report its JSON-LD id as its original OpenBadgeId"
        )

        new_instance = BadgeInstance.objects.first()
        expected_url = "{}{}".format(OriginSetting.HTTP, reverse('badgeinstance_image', kwargs=dict(entity_id=new_instance.entity_id)))
        self.assertEqual(get_response.data[0].get('json', {}).get('image', {}).get('id'), expected_url)

    @responses.activate
    def test_submit_basic_1_0_badge_via_url_plain_json(self):
        setup_basic_1_0()
        self.setup_user(email='test@example.com', token_scope='rw:backpack')
        setup_resources([
            {'url': OPENBADGES_CONTEXT_V1_URI, 'filename': 'v1_context.json'},
            {'url': OPENBADGES_CONTEXT_V2_URI, 'response_body': json.dumps(OPENBADGES_CONTEXT_V2_DICT)}
        ])

        post_input = {
            'url': 'http://a.com/instance'
        }
        response = self.client.post(
            '/v1/earner/badges?json_format=plain', post_input
        )
        self.assertEqual(response.status_code, 201)
        self.assertEqual(
            response.data.get('json').get('badge').get('description'),
            u'Basic as it gets. v1.0'
        )

    @responses.activate
    def test_submit_basic_1_0_badge_via_url_bad_email(self):
        setup_basic_1_0()
        setup_resources([
            {'url': OPENBADGES_CONTEXT_V1_URI, 'filename': 'v1_context.json'},
            {'url': OPENBADGES_CONTEXT_V2_URI, 'response_body': json.dumps(OPENBADGES_CONTEXT_V2_DICT)}
        ])
        self.setup_user(email='not.test@email.example.com', authenticate=True)

        post_input = {
            'url': 'http://a.com/instance'
        }
        response = self.client.post(
            '/v1/earner/badges', post_input
        )
        self.assertEqual(response.status_code, 400)
        self.assertIsNotNone(first_node_match(response.data, dict(
            messageLevel='ERROR',
            name='VERIFY_RECIPIENT_IDENTIFIER',
        )))

    @responses.activate
    def test_submit_basic_1_0_badge_from_image_url_baked_w_assertion(self):
        setup_basic_1_0()
        self.setup_user(email='test@example.com', authenticate=True)
        setup_resources([
            {'url': OPENBADGES_CONTEXT_V1_URI, 'filename': 'v1_context.json'},
            {'url': OPENBADGES_CONTEXT_V2_URI, 'response_body': json.dumps(OPENBADGES_CONTEXT_V2_DICT)}
        ])

        responses.add(
            responses.GET, 'http://a.com/baked_image',
            body=open(os.path.join(CURRENT_DIRECTORY, 'testfiles/baked_image.png')).read(),
            status=200, content_type='image/png'
        )

        post_input = {
            'url': 'http://a.com/baked_image'
        }
        response = self.client.post(
            '/v1/earner/badges', post_input
        )
        self.assertEqual(response.status_code, 201)
        get_response = self.client.get('/v1/earner/badges')
        self.assertEqual(get_response.status_code, 200)
        self.assertEqual(
            get_response.data[0].get('json', {}).get('id'), 'http://a.com/instance',
            "The badge in our backpack should report its JSON-LD id as its original OpenBadgeId"
        )


    @responses.activate
    def test_submit_basic_1_0_badge_image_png(self):
        setup_basic_1_0()
        setup_resources([
            {'url': OPENBADGES_CONTEXT_V1_URI, 'filename': 'v1_context.json'},
            {'url': OPENBADGES_CONTEXT_V2_URI, 'response_body': json.dumps(OPENBADGES_CONTEXT_V2_DICT)}
        ])
        self.setup_user(email='test@example.com', authenticate=True)

        image = open(os.path.join(CURRENT_DIRECTORY, 'testfiles/baked_image.png'))
        post_input = {
            'image': image
        }
        response = self.client.post(
            '/v1/earner/badges', post_input
        )
        self.assertEqual(response.status_code, 201)
        get_response = self.client.get('/v1/earner/badges')
        self.assertEqual(get_response.status_code, 200)
        self.assertEqual(
            get_response.data[0].get('json', {}).get('id'), 'http://a.com/instance',
            "The badge in our backpack should report its JSON-LD id as its original OpenBadgeId"
        )

    @responses.activate
    def test_submit_baked_1_1_badge_preserves_metadata_roundtrip(self):
        assertion_metadata = {
            "@context": "https://w3id.org/openbadges/v1",
            "type": "Assertion",
            "id": "http://a.com/instance2",
            "recipient": {"identity": "test@example.com", "hashed": False, "type": "email"},
            "badge": "http://a.com/badgeclass",
            "issuedOn": "2015-04-30T00:00+00:00",
            "verify": {"type": "hosted", "url": "http://a.com/instance2"},
            "extensions:ExampleExtension": {
                "@context": "https://openbadgespec.org/extensions/exampleExtension/context.json",
                "type": ["Extension", "extensions:ExampleExtension"],
                "exampleProperty": "some extended text"
            },
            "schema:unknownMetadata": 55
        }
        badgeclass_metadata = {
            "@context": "https://w3id.org/openbadges/v1",
            "type": "BadgeClass",
            "id": "http://a.com/badgeclass",
            "name": "Basic Badge",
            "description": "Basic as it gets. v1.1",
            "image": "http://a.com/badgeclass_image",
            "criteria": "http://a.com/badgeclass_criteria",
            "issuer": "http://a.com/issuer"
        }
        issuer_metadata = {
            "@context": "https://w3id.org/openbadges/v1",
            "type": "Issuer",
            "id": "http://a.com/issuer",
            "name": "Basic Issuer",
            "url": "http://a.com/issuer/website"
        }

        with open(os.path.join(CURRENT_DIRECTORY, 'testfiles/baked_image.png')) as image_file:
            original_image = bake(image_file, json.dumps(assertion_metadata))
            original_image.seek(0)

        responses.add(
            responses.GET, 'http://a.com/badgeclass_image',
            body=open(os.path.join(CURRENT_DIRECTORY, 'testfiles/unbaked_image.png')).read(),
            status=200, content_type='image/png'
        )

        setup_resources([
            {'url': OPENBADGES_CONTEXT_V1_URI, 'filename': 'v1_context.json'},
            {'url': OPENBADGES_CONTEXT_V2_URI, 'response_body': json.dumps(OPENBADGES_CONTEXT_V2_DICT)},
            {'url': "https://openbadgespec.org/extensions/exampleExtension/context.json", 'response_body': json.dumps(
                {
                    "@context": {
                        "obi": "https://w3id.org/openbadges#",
                        "extensions": "https://w3id.org/openbadges/extensions#",
                        "exampleProperty": "http://schema.org/text"
                    },
                    "obi:validation": [
                        {
                            "obi:validatesType": "extensions:ExampleExtension",
                            "obi:validationSchema": "https://openbadgespec.org/extensions/exampleExtension/schema.json"
                        }
                    ]
                }
            )},
            {'url': "https://openbadgespec.org/extensions/exampleExtension/schema.json", 'response_body': json.dumps(
                {
                    "$schema": "http://json-schema.org/draft-04/schema#",
                    "title": "1.1 Open Badge Example Extension",
                    "description": "An extension that allows you to add a single string exampleProperty to an extension object to represent some of your favorite text.",
                    "type": "object",
                    "properties": {
                        "exampleProperty": {
                            "type": "string"
                        }
                    },
                    "required": [
                        "exampleProperty"
                    ]
                }
            )},
            {'url': 'http://a.com/instance2', 'response_body': json.dumps(assertion_metadata)},
            {'url': 'http://a.com/badgeclass', 'response_body': json.dumps(badgeclass_metadata)},
            {'url': 'http://a.com/issuer', 'response_body': json.dumps(issuer_metadata)}
        ])
        self.setup_user(email='test@example.com', authenticate=True)

        self.assertDictEqual(json.loads(unbake(original_image)), assertion_metadata)

        original_image.seek(0)
        response = self.client.post('/v1/earner/badges', {'image': original_image})
        self.assertEqual(response.status_code, 201)

        public_url = response.data.get('shareUrl')
        self.assertIsNotNone(public_url)
        response = self.client.get(public_url, Accept="application/json")

        for key in ['issuedOn']:
            fetched_ts = dateutil.parser.parse(response.data.get(key))
            metadata_ts = dateutil.parser.parse(assertion_metadata.get(key))
            self.assertEqual(fetched_ts, metadata_ts)

        for key in ['recipient', 'extensions:ExampleExtension']:
            fetched_dict = response.data.get(key)
            self.assertIsNotNone(fetched_dict, "Field '{}' is missing".format(key))
            metadata_dict = assertion_metadata.get(key)
            self.assertDictContainsSubset(metadata_dict, fetched_dict)

        for key in ['schema:unknownMetadata']:
            self.assertEqual(response.data.get(key), assertion_metadata.get(key))

    @responses.activate
    def test_submit_basic_1_0_badge_image_datauri_png(self):
        setup_basic_1_0()
        setup_resources([
            {'url': OPENBADGES_CONTEXT_V1_URI, 'filename': 'v1_context.json'},
            {'url': OPENBADGES_CONTEXT_V2_URI, 'response_body': json.dumps(OPENBADGES_CONTEXT_V2_DICT)}
        ])
        self.setup_user(email='test@example.com', authenticate=True)

        image = open(os.path.join(CURRENT_DIRECTORY, 'testfiles/baked_image.png'))
        encoded = 'data:image/png;base64,' + base64.b64encode(image.read())
        post_input = {
            'image': encoded
        }
        response = self.client.post(
            '/v1/earner/badges', post_input, format='json'
        )
        self.assertEqual(response.status_code, 201)
        get_response = self.client.get('/v1/earner/badges')
        self.assertEqual(get_response.status_code, 200)
        self.assertEqual(
            get_response.data[0].get('json', {}).get('id'), 'http://a.com/instance',
            "The badge in our backpack should report its JSON-LD id as its original OpenBadgeId"
        )
        # I think this test failure will be fixed by a badgecheck update to openbadges 1.0.1 as well

    @responses.activate
    def test_submit_basic_1_0_badge_assertion(self):
        setup_basic_1_0()
        setup_resources([
            {'url': OPENBADGES_CONTEXT_V1_URI, 'filename': 'v1_context.json'},
            {'url': OPENBADGES_CONTEXT_V2_URI, 'response_body': json.dumps(OPENBADGES_CONTEXT_V2_DICT)}
        ])
        self.setup_user(email='test@example.com', authenticate=True)

        post_input = {
            'assertion': open(os.path.join(CURRENT_DIRECTORY, 'testfiles/1_0_basic_instance.json')).read()
        }
        response = self.client.post(
            '/v1/earner/badges', post_input
        )
        self.assertEqual(response.status_code, 201)
        get_response = self.client.get('/v1/earner/badges')
        self.assertEqual(get_response.status_code, 200)
        self.assertEqual(
            get_response.data[0].get('json', {}).get('id'), 'http://a.com/instance',
            "The badge in our backpack should report its JSON-LD id as its original OpenBadgeId"
        )

    @responses.activate
    def test_submit_basic_1_0_badge_url_variant_email(self):
        setup_basic_1_0(**{'exclude': 'http://a.com/instance'})
        setup_resources([
            {'url': 'http://a.com/instance3', 'filename': '1_0_basic_instance3.json'},
            {'url': OPENBADGES_CONTEXT_V1_URI, 'filename': 'v1_context.json'},
            {'url': OPENBADGES_CONTEXT_V2_URI, 'response_body': json.dumps(OPENBADGES_CONTEXT_V2_DICT)}
        ])
        self.setup_user(email='test@example.com', authenticate=True)

        # add variant explicitly
        response = self.client.post('/v1/user/emails', dict(
            email='TEST@example.com'
        ))
        self.assertEqual(response.status_code, 400)  # adding a variant successfully returns a 400

        post_input = {
            'url': 'http://a.com/instance3',
        }
        response = self.client.post(
            '/v1/earner/badges', post_input
        )
        self.assertEqual(response.status_code, 201)

        get_response = self.client.get('/v1/earner/badges')
        self.assertEqual(get_response.status_code, 200)
        self.assertEqual(
            get_response.data[0].get('json', {}).get('id'),
            'http://a.com/instance3'
        )
        self.assertEqual(
            get_response.data[0].get('json', {}).get('recipient', {}).get('@value', {}).get('recipient'), 'TEST@example.com'
        )

        email = CachedEmailAddress.objects.get(email='test@example.com')
        self.assertTrue('TEST@example.com' in [e.email for e in email.cached_variants()])

    @responses.activate
    def test_submit_basic_1_0_badge_with_inaccessible_badge_image(self):
        setup_basic_1_0(**{'exclude': ['http://a.com/badgeclass_image']})
        setup_resources([
            {'url': OPENBADGES_CONTEXT_V1_URI, 'filename': 'v1_context.json'},
            {'url': OPENBADGES_CONTEXT_V2_URI, 'response_body': json.dumps(OPENBADGES_CONTEXT_V2_DICT)}
        ])
        self.setup_user(email='test@example.com', authenticate=True)

        post_input = {
            'url': 'http://a.com/instance'
        }
        response = self.client.post(
            '/v1/earner/badges', post_input
        )
        self.assertEqual(response.status_code, 400)
        self.assertIsNotNone(first_node_match(response.data, dict(
            messageLevel='ERROR',
            name='IMAGE_VALIDATION'
        )))

    @responses.activate
    def test_submit_basic_1_0_badge_missing_issuer(self):
        setup_basic_1_0(**{'exclude': ['http://a.com/issuer']})
        setup_resources([
            {'url': OPENBADGES_CONTEXT_V1_URI, 'filename': 'v1_context.json'},
            {'url': OPENBADGES_CONTEXT_V2_URI, 'response_body': json.dumps(OPENBADGES_CONTEXT_V2_DICT)}
        ])
        self.setup_user(email='test@example.com', authenticate=True)

        post_input = {
            'url': 'http://a.com/instance'
        }
        response = self.client.post(
            '/v1/earner/badges', post_input
        )
        self.assertEqual(response.status_code, 400)
        self.assertIsNotNone(first_node_match(response.data, dict(
            messageLevel='ERROR',
            name='FETCH_HTTP_NODE'
        )))

    @responses.activate
    def test_submit_basic_1_0_badge_missing_badge_prop(self):
        self.setup_user(email='test@example.com', authenticate=True)

        responses.add(
            responses.GET, 'http://a.com/instance',
            body=open(os.path.join(CURRENT_DIRECTORY, 'testfiles/1_0_basic_instance_missing_badge_prop.json')).read(),
            status=200, content_type='application/json'
        )
        setup_resources([
            {'url': OPENBADGES_CONTEXT_V1_URI, 'filename': 'v1_context.json'},
            {'url': OPENBADGES_CONTEXT_V2_URI, 'response_body': json.dumps(OPENBADGES_CONTEXT_V2_DICT)}
        ])

        post_input = {
            'url': 'http://a.com/instance'
        }

        response = self.client.post(
            '/v1/earner/badges', post_input
        )

        self.assertEqual(response.status_code, 400)
        self.assertIsNotNone(first_node_match(response.data, dict(
            messageLevel='ERROR',
            name='VALIDATE_PROPERTY',
            prop_name='badge'
        )))

    @responses.activate
    def test_submit_basic_0_5_0_badge_via_url(self):
        setup_basic_0_5_0()
        setup_resources([
            {'url': OPENBADGES_CONTEXT_V1_URI, 'filename': 'v1_context.json'},
            {'url': OPENBADGES_CONTEXT_V2_URI, 'response_body': json.dumps(OPENBADGES_CONTEXT_V2_DICT)}
        ])
        self.setup_user(email='test@example.com', authenticate=True)

        post_input = {
            'url': 'http://oldstyle.com/instance'
        }
        response = self.client.post(
            '/v1/earner/badges', post_input
        )
        self.assertEqual(response.status_code, 201)
        get_response = self.client.get('/v1/earner/badges')
        self.assertEqual(get_response.status_code, 200)
        self.assertEqual(get_response.data[0].get('json', {}).get('id'), post_input.get('url'),
                         "The badge in our backpack should report its JSON-LD id as the original OpenBadgeId")

    @responses.activate
    def test_submit_0_5_badge_upload_by_assertion(self):
        setup_basic_0_5_0()
        setup_resources([
            {'url': OPENBADGES_CONTEXT_V1_URI, 'filename': 'v1_context.json'},
            {'url': OPENBADGES_CONTEXT_V2_URI, 'response_body': json.dumps(OPENBADGES_CONTEXT_V2_DICT)}
        ])
        self.setup_user(email='test@example.com', authenticate=True)

        post_input = {
            'assertion': open(os.path.join(CURRENT_DIRECTORY, 'testfiles', '0_5_basic_instance.json')).read()
        }
        response = self.client.post(
            '/v1/earner/badges', post_input
        )
        self.assertEqual(response.status_code, 400)
        # TODO Update to support 0.5 badges

    @responses.activate
    def test_creating_no_duplicate_badgeclasses_and_issuers(self):
        setup_basic_1_0()
        setup_resources([
            {'url': 'http://a.com/instance2', 'filename': '1_0_basic_instance2.json'},
            {'url': OPENBADGES_CONTEXT_V1_URI, 'filename': 'v1_context.json'},
            {'url': OPENBADGES_CONTEXT_V2_URI, 'response_body': json.dumps(OPENBADGES_CONTEXT_V2_DICT)}
        ])
        self.setup_user(email='test@example.com', authenticate=True)

        badgeclass_count = BadgeClass.objects.all().count()
        issuer_count = Issuer.objects.all().count()

        post_input = {
            'url': 'http://a.com/instance'
        }
        response = self.client.post(
            '/v1/earner/badges', post_input
        )
        self.assertEqual(response.status_code, 201)

        post2_input = {
            'url': 'http://a.com/instance2'
        }
        response2 = self.client.post(
           '/v1/earner/badges', post2_input
        )
        self.assertEqual(response2.status_code, 201)

        self.assertEqual(BadgeClass.objects.all().count(), badgeclass_count+1)
        self.assertEqual(Issuer.objects.all().count(), issuer_count+1)

    def test_shouldnt_access_already_stored_badgeclass_for_validation(self):
        """
        TODO: If we already have a LocalBadgeClass saved for a URL,
        don't bother fetching again too soon.
        """
        pass

    def test_should_recheck_stale_localbadgeclass_in_validation(self):
        """
        TODO: If it has been more than a month since we last examined a LocalBadgeClass,
        maybe we should check
        it again.
        """
        pass
        # TODO: Re-evaluate badgecheck caching strategy

    @responses.activate
    def test_submit_badge_assertion_with_bad_date(self):
        setup_basic_1_0()
        setup_resources([
            {'url': 'http://a.com/instancebaddate', 'filename': '1_0_basic_instance_with_bad_date.json'},
            {'url': OPENBADGES_CONTEXT_V1_URI, 'filename': 'v1_context.json'},
            {'url': OPENBADGES_CONTEXT_V2_URI, 'response_body': json.dumps(OPENBADGES_CONTEXT_V2_DICT)}
        ])
        self.setup_user(email='test@example.com', authenticate=True)

        post_input = {
            'url': 'http://a.com/instancebaddate'
        }
        response = self.client.post(
            '/v1/earner/badges', post_input
        )
        self.assertEqual(response.status_code, 400)

        self.assertIsNotNone(first_node_match(response.data, dict(
            messageLevel='ERROR',
            name='VALIDATE_PROPERTY',
            prop_name='issuedOn'
        )))

    @responses.activate
    def test_submit_badge_invalid_component_json(self):
        setup_basic_1_0(**{'exclude': ['http://a.com/issuer']})
        setup_resources([
            {'url': 'http://a.com/issuer', 'filename': '1_0_basic_issuer_invalid_json.json'},
            {'url': OPENBADGES_CONTEXT_V1_URI, 'filename': 'v1_context.json'},
            {'url': OPENBADGES_CONTEXT_V2_URI, 'response_body': json.dumps(OPENBADGES_CONTEXT_V2_DICT)}
        ])
        self.setup_user(email='test@example.com', authenticate=True)

        post_input = {
            'url': 'http://a.com/instance'
        }
        response = self.client.post(
            '/v1/earner/badges', post_input
        )
        self.assertEqual(response.status_code, 400)

        self.assertIsNotNone(first_node_match(response.data, dict(
            messageLevel='ERROR',
            name='FETCH_HTTP_NODE'
        )))

    @responses.activate
    def test_submit_badge_invalid_assertion_json(self):
        setup_resources([
            {'url': 'http://a.com/instance', 'filename': '1_0_basic_issuer_invalid_json.json'},
            {'url': OPENBADGES_CONTEXT_V1_URI, 'filename': 'v1_context.json'},
            {'url': OPENBADGES_CONTEXT_V2_URI, 'response_body': json.dumps(OPENBADGES_CONTEXT_V2_DICT)}
        ])
        self.setup_user(email='test@example.com', authenticate=True)

        post_input = {
            'url': 'http://a.com/instance'
        }
        response = self.client.post(
            '/v1/earner/badges', post_input
        )
        self.assertEqual(response.status_code, 400)

        # openbadges returns FETCH_HTTP_NODE error when retrieving invalid json
        self.assertIsNotNone(first_node_match(response.data, dict(
            messageLevel='ERROR',
            name='FETCH_HTTP_NODE'
        )))

    @responses.activate
    def test_submit_badges_with_intragraph_references(self):
        setup_resources([
            {'url': 'http://a.com/assertion-embedded1', 'filename': '2_0_assertion_embedded_badgeclass.json'},
            {'url': OPENBADGES_CONTEXT_V2_URI, 'response_body': json.dumps(OPENBADGES_CONTEXT_V2_DICT)},
            {'url': 'http://a.com/badgeclass_image', 'filename': "unbaked_image.png"},
        ])
        self.setup_user(email='test@example.com', authenticate=True)

        assertion = {
            "@context": 'https://w3id.org/openbadges/v2',
            "id": 'http://a.com/assertion-embedded1',
            "type": "Assertion",
        }
        post_input = {
            'assertion': json.dumps(assertion)
        }
        response = self.client.post('/v1/earner/badges', post_input, format='json')
        self.assertEqual(response.status_code, 201)

    @responses.activate
    def test_submit_basic_1_0_badge_via_url_delete_and_readd(self):
        setup_basic_1_0()
        setup_resources([
            {'url': OPENBADGES_CONTEXT_V1_URI, 'filename': 'v1_context.json'},
            {'url': OPENBADGES_CONTEXT_V2_URI, 'response_body': json.dumps(OPENBADGES_CONTEXT_V2_DICT)}
        ])
        self.setup_user(email='test@example.com', token_scope='rw:backpack')

        post_input = {
            'url': 'http://a.com/instance'
        }
        response = self.client.post(
            '/v1/earner/badges', post_input
        )
        self.assertEqual(response.status_code, 201)
        get_response = self.client.get('/v1/earner/badges')
        self.assertEqual(get_response.status_code, 200)
        self.assertEqual(
            get_response.data[0].get('json', {}).get('id'), 'http://a.com/instance',
            "The badge in our backpack should report its JSON-LD id as its original OpenBadgeId"
        )

        new_instance = BadgeInstance.objects.first()
        expected_url = "{}{}".format(OriginSetting.HTTP,
                                     reverse('badgeinstance_image', kwargs=dict(entity_id=new_instance.entity_id)))
        self.assertEqual(get_response.data[0].get('json', {}).get('image', {}).get('id'), expected_url)

        response = self.client.delete('/v1/earner/badges/{}'.format(new_instance.entity_id))
        self.assertEqual(response.status_code, 204)
        self.assertEqual(BadgeInstance.objects.count(), 0)

        response = self.client.post(
            '/v1/earner/badges', post_input
        )
        self.assertEqual(response.status_code, 201)

    @responses.activate
    def test_submit_badge_without_valid_image(self):
        setup_basic_1_0_bad_image()
        setup_resources([
            {'url': OPENBADGES_CONTEXT_V1_URI, 'filename': 'v1_context.json'},
            {'url': OPENBADGES_CONTEXT_V2_URI, 'response_body': json.dumps(OPENBADGES_CONTEXT_V2_DICT)}
        ])
        self.setup_user(email='test@example.com', token_scope='rw:backpack')

        post_input = {
            'url': 'http://a.com/instance'
        }
        response = self.client.post(
            '/v1/earner/badges', post_input
        )

        self.assertEqual(response.status_code, 400)

        get_response = self.client.get('/v1/earner/badges')
        self.assertEqual(get_response.status_code, 200)
        self.assertEqual(len(get_response.data), 0, "The backpack should be empty")
        self.assertEqual(BadgeInstance.objects.count(), 0)

class TestDeleteLocalAssertion(BadgrTestCase, SetupIssuerHelper):
    @responses.activate
    def test_can_delete_local(self):
        test_issuer_user = self.setup_user(authenticate=True)
        test_issuer = self.setup_issuer(owner=test_issuer_user)
        test_badgeclass = self.setup_badgeclass(issuer=test_issuer)

        test_recipient = self.setup_user(email='test_recipient@email.test', authenticate=True)
        assertion = test_badgeclass.issue(recipient_id='test_recipient@email.test', recipient_type='email')

        response = self.client.get(
            '/v1/earner/badges'
        )
        self.assertEqual(response.status_code, 200)
        self.assertEqual(len(response.data), 1, "There is a badge in the recipient's backpack")

        response = self.client.delete('/v1/earner/badges/{}'.format(assertion.entity_id))
        self.assertEqual(response.status_code, 204)
        self.assertEqual(BadgeInstance.objects.count(), 1)
        assertion = BadgeInstance.objects.get(pk=assertion.pk)
        self.assertEqual(assertion.acceptance, BadgeInstance.ACCEPTANCE_REJECTED)

        response = self.client.get(
            '/v1/earner/badges'
        )
        self.assertEqual(response.status_code, 200)
        self.assertEqual(len(response.data), 0, "There is no longer a badge in the recipient's backpack")

        setup_resources([
            {'url': OPENBADGES_CONTEXT_V1_URI, 'filename': 'v1_context.json'},
            {'url': OPENBADGES_CONTEXT_V2_URI, 'response_body': json.dumps(OPENBADGES_CONTEXT_V2_DICT)},
            {'url': assertion.jsonld_id, 'response_body': json.dumps(assertion.get_json())},
            {
                'url': assertion.jsonld_id + '/image',
                'response_body': assertion.image.read(),
                'content-type': 'image/png'
            },
            {'url': test_badgeclass.jsonld_id, 'response_body': json.dumps(test_badgeclass.get_json())},
            {
                'url': test_badgeclass.jsonld_id + '/image',
                'response_body': test_badgeclass.image.read(),
                'content-type': 'image/png'
            },
            {'url': test_issuer.jsonld_id, 'response_body': json.dumps(test_issuer.get_json())}
        ])

        post_input = {
            'url': assertion.jsonld_id
        }
        response = self.client.post(
            '/v1/earner/badges', post_input
        )
        self.assertEqual(response.status_code, 201)
        self.assertEqual(response.data['id'], assertion.entity_id)
        get_response = self.client.get('/v1/earner/badges')
        self.assertEqual(get_response.status_code, 200)
        self.assertEqual(len(get_response.data), 1)

    @responses.activate
    def test_can_upload_non_hashed_url_badge(self):
        test_recipient = self.setup_user(authenticate=True)
        UserRecipientIdentifier.objects.create(
            user=test_recipient, identifier='https://twitter.com/testuser1', verified=True,
            type=UserRecipientIdentifier.IDENTIFIER_TYPE_URL
        )
        assertion_data = """{"@context":"https://w3id.org/openbadges/v2","type":"Assertion","id":"https://gist.githubusercontent.com/badgebotio/456assertion789/raw","recipient":{"type":"url","hashed":false,"identity":"https://twitter.com/testuser1"},"evidence":{"id:":"https://twitter.com/someuser/status/1176267317866635999","narrative":"Issued on Twitter by Badgebot from [@someuser](https://twitter.com/someuser)"},"issuedOn":"2019-10-02T11:29:25-04:00","badge":"https://gist.githubusercontent.com/badgebotio/456badgeclass789/raw","verification":{"type":"hosted"}}"""
        badgeclass_data = """{"@context":"https://w3id.org/openbadges/v2","type":"BadgeClass","id":"https://gist.githubusercontent.com/badgebotio/456badgeclass789/raw","name":"You Rock! Badge","description":"Inaugural BadgeBot badge! Recipients of this badge are being recognized for making an impact.","image":"https://gist.githubusercontent.com/badgebotio/456badgeclass789/raw/you-rock-badge.svg","criteria":{"narrative":"Awarded on Twitter"},"issuer":"https://gist.githubusercontent.com/badgebotio/456issuer789/raw"}"""
        badgeclass_image = """<?xml version="1.0" standalone="no"?><svg height="100" width="100"><circle cx="50" cy="50" r="40" stroke="black" stroke-width="3" fill="red" /></svg>"""
        issuer_data = """{"@context":"https://w3id.org/openbadges/v2","type":"Issuer","id":"https://gist.githubusercontent.com/badgebotio/456issuer789/raw","name":"BadgeBot","url":"https://badgebot.io"}"""
        setup_resources([
            {'url': OPENBADGES_CONTEXT_V2_URI, 'response_body': json.dumps(OPENBADGES_CONTEXT_V2_DICT)},
            {'url': json.loads(assertion_data)['id'], 'response_body': assertion_data},
            {'url': json.loads(badgeclass_data)['id'], 'response_body': badgeclass_data},
            {
                'url': json.loads(badgeclass_data)['image'],
                'response_body': badgeclass_image,
                'content_type': 'image/svg+xml'
             },
            {'url': json.loads(issuer_data)['id'], 'response_body': issuer_data},
        ])

        response = self.client.post('/v2/backpack/import', {'url': json.loads(assertion_data)['id']}, format='json')
        self.assertEqual(response.status_code, 201)


class TestAcceptanceHandling(BadgrTestCase, SetupIssuerHelper):
    def test_can_accept_badge(self):
        test_issuer_user = self.setup_user(authenticate=False)
        test_issuer = self.setup_issuer(owner=test_issuer_user)
        test_badgeclass = self.setup_badgeclass(issuer=test_issuer)

        test_recipient = self.setup_user(email='test_recipient@email.test', authenticate=True, token_scope='rw:backpack')
        assertion = test_badgeclass.issue(recipient_id='test_recipient@email.test', recipient_type='email')

        response = self.client.put(
            '/v2/backpack/assertions/{}'.format(assertion.entity_id),
            {'acceptance': assertion.ACCEPTANCE_ACCEPTED}
        )
        self.assertEqual(response.status_code, 200)


class TestExpandAssertions(BadgrTestCase, SetupIssuerHelper):
    def test_no_expands(self):
        '''Expect correct result if no expand parameters are passed in'''

        test_user = self.setup_user(authenticate=True)
        test_issuer = self.setup_issuer(owner=test_user)
        test_badgeclass = self.setup_badgeclass(issuer=test_issuer)

        test_recipient = self.setup_user(email='test_recipient@email.test', authenticate=True)
        test_badgeclass.issue(recipient_id='test_recipient@email.test')

        response = self.client.get('/v2/backpack/assertions')

        self.assertEqual(response.status_code, 200)
        # checking if 'badgeclass' was expanded into a dictionary
        self.assertTrue(not isinstance(response.data['result'][0]['badgeclass'], collections.OrderedDict))

        fid = response.data['result'][0]['entityId']
        response = self.client.get('/v2/backpack/assertions/{}'.format(fid))
        self.assertEqual(response.status_code, 200)

    def test_expand_badgeclass_single_assertion_single_issuer(self):
        '''For a client with a single badge, attempting to expand the badgeclass without
        also expanding the issuer.'''

        test_user = self.setup_user(authenticate=True)
        test_issuer = self.setup_issuer(owner=test_user)
        test_badgeclass = self.setup_badgeclass(issuer=test_issuer)

        test_recipient = self.setup_user(email='test_recipient@email.test', authenticate=True)
        test_badgeclass.issue(recipient_id='test_recipient@email.test')

        response = self.client.get('/v2/backpack/assertions?expand=badgeclass')

        self.assertEqual(response.status_code, 200)
        self.assertTrue(isinstance(response.data['result'][0]['badgeclass'], collections.OrderedDict))
        self.assertTrue(not isinstance(response.data['result'][0]['badgeclass']['issuer'], collections.OrderedDict))

        fid = response.data['result'][0]['entityId']
        response = self.client.get('/v2/backpack/assertions/{}?expand=badgeclass&expand=issuer'.format(fid))
        self.assertEqual(response.status_code, 200)

        self.assertTrue(isinstance(response.data['result'][0]['badgeclass'], dict))

    def test_expand_issuer_single_assertion_single_issuer(self):
        '''For a client with a single badge, attempting to expand the issuer without
        also expanding the badgeclass should result in no expansion to the response.'''

        test_user = self.setup_user(authenticate=True)
        test_issuer = self.setup_issuer(owner=test_user)
        test_badgeclass = self.setup_badgeclass(issuer=test_issuer)

        test_recipient = self.setup_user(email='test_recipient@email.test', authenticate=True)
        test_badgeclass.issue(recipient_id='test_recipient@email.test')

        responseOne = self.client.get('/v2/backpack/assertions?expand=issuer')
        responseTwo = self.client.get('/v2/backpack/assertions')

        self.assertEqual(responseOne.status_code, 200)
        self.assertEqual(responseTwo.status_code, 200)
        self.assertEqual(responseOne.data, responseTwo.data)

    def test_expand_badgeclass_and_isser_single_assertion_single_issuer(self):
        '''For a client with a single badge, attempting to expand the badgeclass and issuer.'''

        test_user = self.setup_user(authenticate=True)
        test_issuer = self.setup_issuer(owner=test_user)
        test_badgeclass = self.setup_badgeclass(issuer=test_issuer)

        test_recipient = self.setup_user(email='test_recipient@email.test', authenticate=True)
        test_badgeclass.issue(recipient_id='test_recipient@email.test')

        response = self.client.get('/v2/backpack/assertions?expand=badgeclass&expand=issuer')

        self.assertEqual(response.status_code, 200)
        self.assertTrue(isinstance(response.data['result'][0]['badgeclass'], collections.OrderedDict))
        self.assertTrue(isinstance(response.data['result'][0]['badgeclass']['issuer'], collections.OrderedDict))

    def test_expand_badgeclass_mult_assertions_mult_issuers(self):
        '''For a client with multiple badges, attempting to expand the badgeclass without
        also expanding the issuer.'''

        # define users and issuers
        test_user = self.setup_user(email='test_recipient@email.test', authenticate=True)
        test_issuer_one = self.setup_issuer(name="Test Issuer 1",owner=test_user)
        test_issuer_two = self.setup_issuer(name="Test Issuer 2",owner=test_user)
        test_issuer_three = self.setup_issuer(name="Test Issuer 3",owner=test_user)

        # define badgeclasses
        test_badgeclass_one = self.setup_badgeclass(name='Test Badgeclass 1',issuer=test_issuer_one)
        test_badgeclass_two = self.setup_badgeclass(name='Test Badgeclass 2',issuer=test_issuer_one)
        test_badgeclass_three = self.setup_badgeclass(name='Test Badgeclass 3',issuer=test_issuer_two)
        test_badgeclass_four = self.setup_badgeclass(name='Test Badgeclass 4',issuer=test_issuer_three)
        test_badgeclass_five = self.setup_badgeclass(name='Test Badgeclass 5',issuer=test_issuer_three)
        test_badgeclass_six = self.setup_badgeclass(name='Test Badgeclass 6',issuer=test_issuer_three)

        # issue badges to user
        test_badgeclass_one.issue(recipient_id='test_recipient@email.test')
        test_badgeclass_one.issue(recipient_id='test_recipient@email.test')
        test_badgeclass_one.issue(recipient_id='test_recipient@email.test')
        test_badgeclass_one.issue(recipient_id='test_recipient@email.test')
        test_badgeclass_one.issue(recipient_id='test_recipient@email.test')
        test_badgeclass_one.issue(recipient_id='test_recipient@email.test')

        response = self.client.get('/v2/backpack/assertions?expand=badgeclass')

        self.assertEqual(len(response.data['result']), 6)
        for i in range(6):
            self.assertTrue(isinstance(response.data['result'][i]['badgeclass'], collections.OrderedDict))
            self.assertTrue(not isinstance(response.data['result'][i]['badgeclass']['issuer'], collections.OrderedDict))

    def test_expand_badgeclass_and_issuer_mult_assertions_mult_issuers(self):
        '''For a client with multiple badges, attempting to expand the badgeclass and issuer.'''

        # define users and issuers
        test_user = self.setup_user(email='test_recipient@email.test', authenticate=True)
        test_issuer_one = self.setup_issuer(name="Test Issuer 1",owner=test_user)
        test_issuer_two = self.setup_issuer(name="Test Issuer 2",owner=test_user)
        test_issuer_three = self.setup_issuer(name="Test Issuer 3",owner=test_user)

        # define badgeclasses
        test_badgeclass_one = self.setup_badgeclass(name='Test Badgeclass 1',issuer=test_issuer_one)
        test_badgeclass_two = self.setup_badgeclass(name='Test Badgeclass 2',issuer=test_issuer_one)
        test_badgeclass_three = self.setup_badgeclass(name='Test Badgeclass 3',issuer=test_issuer_two)
        test_badgeclass_four = self.setup_badgeclass(name='Test Badgeclass 4',issuer=test_issuer_three)
        test_badgeclass_five = self.setup_badgeclass(name='Test Badgeclass 5',issuer=test_issuer_three)
        test_badgeclass_six = self.setup_badgeclass(name='Test Badgeclass 6',issuer=test_issuer_three)

        # issue badges to user
        test_badgeclass_one.issue(recipient_id='test_recipient@email.test')
        test_badgeclass_one.issue(recipient_id='test_recipient@email.test')
        test_badgeclass_one.issue(recipient_id='test_recipient@email.test')
        test_badgeclass_one.issue(recipient_id='test_recipient@email.test')
        test_badgeclass_one.issue(recipient_id='test_recipient@email.test')
        test_badgeclass_one.issue(recipient_id='test_recipient@email.test')

        response = self.client.get('/v2/backpack/assertions?expand=badgeclass&expand=issuer')

        self.assertEqual(len(response.data['result']), 6)
        for i in range(6):
            self.assertTrue(isinstance(response.data['result'][i]['badgeclass'], collections.OrderedDict))
            self.assertTrue(isinstance(response.data['result'][i]['badgeclass']['issuer'], collections.OrderedDict))


class TestPendingBadges(BadgrTestCase, SetupIssuerHelper):
    @responses.activate
    def test_view_badge_i_imported(self):
        setup_resources([
            {'url': 'http://a.com/assertion-embedded1', 'filename': '2_0_assertion_embedded_badgeclass.json'},
            {'url': OPENBADGES_CONTEXT_V2_URI, 'response_body': json.dumps(OPENBADGES_CONTEXT_V2_DICT)},
            {'url': 'http://a.com/badgeclass_image', 'filename': "unbaked_image.png"},
        ])
        unverified_email = 'test@example.com'
        test_user = self.setup_user(email='verified@example.com', authenticate=True)
        CachedEmailAddress.objects.add_email(test_user, unverified_email)
        post_input = {"url": "http://a.com/assertion-embedded1"}

        post_resp = self.client.post('/v2/backpack/import', post_input, format='json')
        assertion = BadgeInstance.objects.first()

        test_issuer_one = self.setup_issuer(name="Test Issuer 1", owner=test_user)
        test_badgeclass_one = self.setup_badgeclass(name='Test Badgeclass 1', issuer=test_issuer_one)
        test_badgeclass_one.issue(recipient_id='verified@example.com')

        get_resp = self.client.get('/v2/backpack/assertions?include_pending=1')

        self.assertEqual(post_resp.status_code, 201)

        self.assertEqual(get_resp.status_code, 200)
        self.assertEqual(len(get_resp.data.get('result')), 2)
        self.assertTrue(get_resp.data.get('result')[0]['pending'])
        self.assertFalse(get_resp.data.get('result')[1]['pending'])

        get_resp = self.client.get('/v1/earner/badges?json_format=plain&include_pending=1')
        self.assertEqual(len(get_resp.data), 2)
        self.assertTrue(get_resp.data[0]['pending'])
        self.assertFalse(get_resp.data[1]['pending'])

        get_resp = self.client.get('/v1/earner/badges?json_format=plain&include_pending=0')
        self.assertEqual(len(get_resp.data), 1)

        # User should be able to delete it as well
        del_resp = self.client.delete('/v2/backpack/assertions/{}'.format(assertion.entity_id))
        self.assertEqual(del_resp.status_code, 204)

        get_resp = self.client.get('/v1/earner/badges?json_format=plain&include_pending=1')
        self.assertEqual(len(get_resp.data), 1)

    @responses.activate
    def test_view_badge_i_imported_with_v1(self):
        setup_resources([
            {'url': 'http://a.com/assertion-embedded1', 'filename': '2_0_assertion_embedded_badgeclass.json'},
            {'url': OPENBADGES_CONTEXT_V2_URI, 'response_body': json.dumps(OPENBADGES_CONTEXT_V2_DICT)},
            {'url': 'http://a.com/badgeclass_image', 'filename': "unbaked_image.png"},
        ])
        unverified_email = 'test@example.com'
        test_user = self.setup_user(email='verified@example.com', authenticate=True)
        CachedEmailAddress.objects.add_email(test_user, unverified_email)
        post_input = {"url": "http://a.com/assertion-embedded1"}
        post_resp = self.client.post('/v1/earner/badges', post_input, format='json')
        self.assertEqual(post_resp.status_code, 201)
        assertion = BadgeInstance.objects.first()

        get_resp2 = self.client.get('/v1/earner/badges?json_format=plain')
        self.assertEqual(len(get_resp2.data), 0)

        get_resp3 = self.client.get('/v1/earner/badges?json_format=plain&include_pending=1')
        self.assertEqual(len(get_resp3.data), 1)

        get_resp4 = self.client.get('/v1/earner/badges?json_format=plain&include_pending=false')
        self.assertEqual(len(get_resp4.data), 0)

        # User should be able to delete it as well
        del_resp = self.client.delete('/v1/earner/badges/{}'.format(assertion.entity_id))
        self.assertEqual(del_resp.status_code, 204)

    # apps.badgeuser.tests.UserRecipientIdentifierTests.test_verified_recipient_v2_assertions_endpoint
    # apps.badgeuser.tests.UserRecipientIdentifierTests.test_verified_recipient_v1_badges_endpoint

    def test_cant_view_badge_awarded_to_unverified_that_i_did_not_import(self):
        unverified_email = 'test@example.com'
        test_user = self.setup_user(email='verified@example.com', authenticate=True)
        CachedEmailAddress.objects.add_email(test_user, unverified_email)
        test_issuer_one = self.setup_issuer(name="Test Issuer 1", owner=test_user)
        test_badgeclass_one = self.setup_badgeclass(name='Test Badgeclass 1', issuer=test_issuer_one)
        test_badgeclass_one.issue(recipient_id='test@example.com', recipient_type='email')
        get_resp = self.client.get('/v2/backpack/assertions?include_pending=1')

        self.assertEqual(get_resp.status_code, 200)
        self.assertEqual(len(get_resp.data.get('result')), 0)

        get_resp2 = self.client.get('/v1/earner/badges?json_format=plain')
        self.assertEqual(get_resp2.status_code, 200)
        self.assertEqual(len(get_resp2.data), 0)


class TestInclusionFlags(BadgrTestCase, SetupIssuerHelper):
    def test_include_revoked(self):
        test_user = self.setup_user(email='test@example.com', authenticate=True)
        test_issuer_one = self.setup_issuer(name="Test Issuer 1", owner=test_user)
        test_badgeclass_one = self.setup_badgeclass(name='Test Badgeclass 1', issuer=test_issuer_one)
        revoked_assertion = test_badgeclass_one.issue(recipient_id='test@example.com', recipient_type='email')
        revoked_assertion.revoked = True
        revoked_assertion.save()
        test_badgeclass_one.issue(recipient_id='test@example.com', recipient_type='email')

        result = self.client.get('/v2/backpack/assertions?include_revoked=1')
        self.assertEqual(result.status_code, 200)
        self.assertEqual(len(result.data.get('result')), 2)

        result = self.client.get('/v1/earner/badges')
        self.assertEqual(result.status_code, 200)
<<<<<<< HEAD
        self.assertEqual(len(result.data), 2, "V1 Backpack defaults to true for these values")
=======
        self.assertEqual(len(result.data), 1, "V1 Backpack defaults to false for these revoked")
>>>>>>> 3460957c

        result = self.client.get('/v2/backpack/assertions')
        self.assertEqual(result.status_code, 200)
        self.assertEqual(len(result.data.get('result')), 1)

    def test_include_expired(self):
        test_user = self.setup_user(email='test@example.com', authenticate=True)
        test_issuer_one = self.setup_issuer(name="Test Issuer 1", owner=test_user)
        test_badgeclass_one = self.setup_badgeclass(name='Test Badgeclass 1', issuer=test_issuer_one)
        expired_assertion = test_badgeclass_one.issue(recipient_id='test@example.com', recipient_type='email')
        expired_assertion.expires_at = datetime.datetime.now() - datetime.timedelta(days=1)
        expired_assertion.save()
        test_badgeclass_one.issue(recipient_id='test@example.com', recipient_type='email')

        result = self.client.get('/v2/backpack/assertions?include_expired=1')
        self.assertEqual(result.status_code, 200)
        self.assertEqual(len(result.data.get('result')), 2)

        result = self.client.get('/v1/earner/badges')
        self.assertEqual(result.status_code, 200)
        self.assertEqual(len(result.data), 2, "V1 Backpack defaults to true for these values")

        result = self.client.get('/v2/backpack/assertions')
        self.assertEqual(result.status_code, 200)
        self.assertEqual(len(result.data.get('result')), 1)

    def test_include_expired_and_revoked(self):
        test_user = self.setup_user(email='test@example.com', authenticate=True)
        test_issuer_one = self.setup_issuer(name="Test Issuer 1", owner=test_user)
        test_badgeclass_one = self.setup_badgeclass(name='Test Badgeclass 1', issuer=test_issuer_one)
        expired_assertion = test_badgeclass_one.issue(recipient_id='test@example.com', recipient_type='email')
        expired_assertion.expires_at = datetime.datetime.now() - datetime.timedelta(days=1)
        expired_assertion.save()
        revoked_assertion = test_badgeclass_one.issue(recipient_id='test@example.com', recipient_type='email')
        revoked_assertion.revoked = True
        revoked_assertion.save()
        test_badgeclass_one.issue(recipient_id='test@example.com', recipient_type='email')

        result = self.client.get('/v2/backpack/assertions?include_expired=1&include_revoked=1')
        self.assertEqual(result.status_code, 200)
        self.assertEqual(len(result.data.get('result')), 3)

        result = self.client.get('/v1/earner/badges')
        self.assertEqual(result.status_code, 200)
<<<<<<< HEAD
        self.assertEqual(len(result.data), 3, "V1 Backpack defaults to true for these values")
=======
        self.assertEqual(len(result.data), 2, "V1 Backpack defaults to true for expired but not revoked")
>>>>>>> 3460957c

        result = self.client.get('/v2/backpack/assertions?include_expired=1')
        self.assertEqual(result.status_code, 200)
        self.assertEqual(len(result.data.get('result')), 2)

        result = self.client.get('/v2/backpack/assertions?include_revoked=1')
        self.assertEqual(result.status_code, 200)
        self.assertEqual(len(result.data.get('result')), 2)

        result = self.client.get('/v2/backpack/assertions')
        self.assertEqual(result.status_code, 200)
        self.assertEqual(len(result.data.get('result')), 1)
<|MERGE_RESOLUTION|>--- conflicted
+++ resolved
@@ -3,24 +3,21 @@
 import datetime
 import dateutil.parser
 import json
-
-from django.db import IntegrityError
+import os
+import responses
+
 from openbadges.verifier.openbadges_context import (OPENBADGES_CONTEXT_V2_URI, OPENBADGES_CONTEXT_V1_URI,
                                                     OPENBADGES_CONTEXT_V2_DICT)
 from openbadges_bakery import bake, unbake
-import os
-import responses
-from issuer.utils import generate_sha256_hashstring
-
+
+from django.db import IntegrityError
 from django.urls import reverse
 
 from badgeuser.models import CachedEmailAddress, UserRecipientIdentifier
 from issuer.models import BadgeClass, Issuer, BadgeInstance
+from issuer.utils import generate_sha256_hashstring
 from mainsite.tests.base import BadgrTestCase, SetupIssuerHelper
 from mainsite.utils import first_node_match, OriginSetting
-
-from backpack.models import BackpackCollection, BackpackCollectionBadgeInstance
-from backpack.serializers_v1 import (CollectionSerializerV1)
 
 from .utils import setup_basic_0_5_0, setup_basic_1_0, setup_basic_1_0_bad_image, setup_resources, CURRENT_DIRECTORY
 
@@ -1075,11 +1072,7 @@
 
         result = self.client.get('/v1/earner/badges')
         self.assertEqual(result.status_code, 200)
-<<<<<<< HEAD
-        self.assertEqual(len(result.data), 2, "V1 Backpack defaults to true for these values")
-=======
         self.assertEqual(len(result.data), 1, "V1 Backpack defaults to false for these revoked")
->>>>>>> 3460957c
 
         result = self.client.get('/v2/backpack/assertions')
         self.assertEqual(result.status_code, 200)
@@ -1124,11 +1117,7 @@
 
         result = self.client.get('/v1/earner/badges')
         self.assertEqual(result.status_code, 200)
-<<<<<<< HEAD
-        self.assertEqual(len(result.data), 3, "V1 Backpack defaults to true for these values")
-=======
         self.assertEqual(len(result.data), 2, "V1 Backpack defaults to true for expired but not revoked")
->>>>>>> 3460957c
 
         result = self.client.get('/v2/backpack/assertions?include_expired=1')
         self.assertEqual(result.status_code, 200)
