# Created by wiggins@concentricsky.com on 3/31/16.
from collections import OrderedDict

from django.conf import settings
from django.core.exceptions import ObjectDoesNotExist
from django.core.urlresolvers import reverse
from django.shortcuts import get_object_or_404
from rest_framework import serializers
from rest_framework.exceptions import ValidationError

from issuer.models import Issuer
<<<<<<< HEAD
from mainsite.serializers import LinkedDataReferenceField, LinkedDataEntitySerializer, LinkedDataReferenceList
from recipient.models import RecipientGroup, RecipientProfile, RecipientGroupMembership
=======
from mainsite.serializers import LinkedDataReferenceField, LinkedDataEntitySerializer
from recipient.models import RecipientGroup, RecipientGroupMembership, RecipientProfile
>>>>>>> e7e8eca5
from pathway.models import Pathway


class RecipientProfileSerializer(serializers.Serializer):

    def to_representation(self, instance):
        representation = super(RecipientProfileSerializer, self).to_representation(instance)
        representation.update([
            ('@id', u"mailto:{}".format(instance.recipient_identifier)),
            ('@type', "RecipientProfile"),
            ('slug', instance.slug),
            ('name', instance.display_name),
        ])
        return representation


class RecipientGroupMembershipSerializer(LinkedDataEntitySerializer):
<<<<<<< HEAD
    jsonld_type = "RecipientProfile"

    recipient = serializers.EmailField(write_only=True)
    name = serializers.CharField(source='membership_name')
    slug = serializers.CharField(source='recipient_profile.slug', read_only=True)

    def to_internal_value(self, data):
        membership = None

        if not 'recipient_group' in self.context:
            raise ValidationError(
                "RecipientGroup must be present in the context to identify a RecipientProfile."
            )

        try:
            profile = RecipientProfile.objects.get(recipient_identifier=data.get('recipient'))
            exists = True
        except RecipientProfile.DoesNotExist:
            profile = RecipientProfile(
                recipient_identifier=data.get('recipient'),
                display_name=data.get('name')
            )
            exists = False

        if exists:
            try:
                membership = RecipientGroupMembership.objects.get(
                    recipient_profile=profile,
                    recipient_group=self.context.get('recipient_group')
                )
                if membership.membership_name != data.get('name'):
                    membership.membership_name = data.get('name')
                    membership.save()
            except RecipientGroupMembership.DoesNotExist:
                pass

        if not membership:
            membership = RecipientGroupMembership(
                recipient_profile=profile,
                recipient_group=self.context.get('recipient_group'),
                membership_name=data.get('name')
            )

        return membership
=======
    jsonld_type = 'RecipientGroupMembership'

    name = serializers.CharField(source='membership_name')
    email = serializers.CharField(source='recipient_identifier')
    slug = serializers.CharField(read_only=True)

>>>>>>> e7e8eca5


class RecipientGroupMembershipListSerializer(serializers.Serializer):
    def to_representation(self, memberships):
        issuer_slug = self.context.get('issuer_slug', None)
        if not issuer_slug:
            raise ValidationError("Invalid issuer_slug")
        recipient_group_slug = self.context.get('recipient_group_slug', None)
        if not recipient_group_slug:
            raise ValidationError("Invalid recipient_group_slug")

        members_serializer = RecipientGroupMembershipSerializer(memberships, many=True, context=self.context)
        return OrderedDict([
            ("@context", settings.HTTP_ORIGIN+"/public/context/pathways"),
            ("@type", "IssuerRecipientGroupMembershipList"),
            ("recipientGroup", settings.HTTP_ORIGIN+reverse('recipient_group_detail', kwargs={'issuer_slug': issuer_slug, 'group_slug': recipient_group_slug})),
            ("memberships", members_serializer.data),
        ])


class RecipientGroupSerializer(LinkedDataEntitySerializer):
    jsonld_type = "RecipientGroup"

    name = serializers.CharField(required=False)
    description = serializers.CharField(required=False)
    slug = serializers.CharField(read_only=True)
    active = serializers.BooleanField(source='is_active', default=True)
    issuer = LinkedDataReferenceField(keys=['slug'], model=Issuer)
    member_count = serializers.IntegerField(read_only=True)
    members = RecipientGroupMembershipSerializer(
        read_only=False, many=True, required=False, source='cached_members'
    )
    pathways = LinkedDataReferenceList(
        read_only=False, required=False, source='cached_pathways',
        child=LinkedDataReferenceField(read_only=False, keys=['slug'], model=Pathway)
    )

    def to_representation(self, instance):
        if not self.context.get('embedRecipients', False) and 'members' in self.fields:
            self.fields.pop('members')

        return super(RecipientGroupSerializer, self).to_representation(instance)

    def create(self, validated_data):
        issuer_slug = self.context.get('issuer_slug', None)
        if not issuer_slug:
            raise ValidationError("No issuer")
        try:
            issuer = Issuer.cached.get(slug=issuer_slug)
        except Issuer.DoesNotExist:
            raise ValidationError("No issuer")

        name = validated_data.get('name')
        description = validated_data.get('description', '')

        recipient_group = RecipientGroup(
            issuer=issuer,
            name=name,
            is_active=validated_data.get('is_active', True)
        )
        if description:
            recipient_group.description = description
        recipient_group.save()
        return recipient_group

    def update(self, instance, validated_data):
        instance.name = validated_data.get('name', instance.name)
        instance.description = validated_data.get('description', instance.description)
        instance.is_active = validated_data.get('is_active', instance.is_active)

        if 'cached_pathways' in validated_data:
            existing_pathway_ids = set(instance.cached_pathways())
            updated_pathway_ids = set(validated_data.get('cached_pathways'))

            pathways_to_delete = existing_pathway_ids - updated_pathway_ids
            pathways_to_add = updated_pathway_ids - existing_pathway_ids

            for p in pathways_to_delete:
                instance.pathways.remove(p)

            for p in pathways_to_add:
                instance.pathways.add(p)

        if 'cached_members' in validated_data:
<<<<<<< HEAD
            existing_members = set(instance.cached_members())
            updated_members = set()

            for m in validated_data.get('cached_members'):
                # Save any newly defined profiles directly to the list,
                # save existing members for comparison
                if m.pk:
                    updated_members.add(m)
                else:
                    if not m.recipient_profile.pk:
                        m.recipient_profile.save()
                        m.recipient_profile_id = m.recipient_profile.pk
                    m.save()

            members_to_delete = existing_members - updated_members

            for m in members_to_delete:
                m.delete()
=======
            api_members = validated_data.get('cached_members')

            api_members_by_email = dict((m[u'recipient_identifier'], m) for m in api_members)

            existing_member_emails = set([m.recipient_profile.recipient_identifier for m in instance.cached_members()])
            updated_member_emails = set([m[u'recipient_identifier'] for m in api_members])

            members_to_delete = existing_member_emails - updated_member_emails

            for member_email in members_to_delete:
                profile = RecipientProfile.cached.get(recipient_identifier=member_email)
                membership = RecipientGroupMembership.objects.get(recipient_group=instance, recipient_profile=profile)
                membership.delete()

            for member in api_members:
                member_name = member[u'membership_name']
                member_email = member[u'recipient_identifier']

                try:
                    profile = RecipientProfile.objects.get(recipient_identifier=member_email)
                except ObjectDoesNotExist:
                    profile = RecipientProfile(
                        recipient_identifier=member_email,
                        display_name=member_name
                    )
                    profile.save()

                try:
                    membership = RecipientGroupMembership.objects.get(recipient_group=instance, recipient_profile=profile)
                except ObjectDoesNotExist:
                    membership = RecipientGroupMembership(
                        recipient_group=instance,
                        recipient_profile=profile,
                        membership_name=member_name
                    )
                    membership.save()

                if membership.membership_name != member_name:
                    membership.membership_name = member_name
                    membership.save()

>>>>>>> e7e8eca5

        instance.save() # update cache
        return instance

class RecipientGroupListSerializer(serializers.Serializer):
    def to_representation(self, recipient_groups):
        issuer_slug = self.context.get('issuer_slug', None)
        if not issuer_slug:
            raise ValidationError("Invalid issuer_slug")
        groups_serializer = RecipientGroupSerializer(recipient_groups, many=True, context=self.context)
        return OrderedDict([
            ("@context", settings.HTTP_ORIGIN+"/public/context/pathways"),
            ("@type", "IssuerRecipientGroupList"),
            ("issuer", settings.HTTP_ORIGIN+reverse('issuer_json', kwargs={'slug': issuer_slug})),
            ("recipientGroups", groups_serializer.data)
        ])<|MERGE_RESOLUTION|>--- conflicted
+++ resolved
@@ -2,20 +2,13 @@
 from collections import OrderedDict
 
 from django.conf import settings
-from django.core.exceptions import ObjectDoesNotExist
 from django.core.urlresolvers import reverse
-from django.shortcuts import get_object_or_404
 from rest_framework import serializers
 from rest_framework.exceptions import ValidationError
 
 from issuer.models import Issuer
-<<<<<<< HEAD
 from mainsite.serializers import LinkedDataReferenceField, LinkedDataEntitySerializer, LinkedDataReferenceList
-from recipient.models import RecipientGroup, RecipientProfile, RecipientGroupMembership
-=======
-from mainsite.serializers import LinkedDataReferenceField, LinkedDataEntitySerializer
 from recipient.models import RecipientGroup, RecipientGroupMembership, RecipientProfile
->>>>>>> e7e8eca5
 from pathway.models import Pathway
 
 
@@ -33,10 +26,9 @@
 
 
 class RecipientGroupMembershipSerializer(LinkedDataEntitySerializer):
-<<<<<<< HEAD
-    jsonld_type = "RecipientProfile"
+    jsonld_type = "RecipientGroupMembership"
 
-    recipient = serializers.EmailField(write_only=True)
+    email = serializers.EmailField(write_only=True, source='recipient_identifier')
     name = serializers.CharField(source='membership_name')
     slug = serializers.CharField(source='recipient_profile.slug', read_only=True)
 
@@ -49,11 +41,11 @@
             )
 
         try:
-            profile = RecipientProfile.objects.get(recipient_identifier=data.get('recipient'))
+            profile = RecipientProfile.objects.get(recipient_identifier=data.get('email'))
             exists = True
         except RecipientProfile.DoesNotExist:
             profile = RecipientProfile(
-                recipient_identifier=data.get('recipient'),
+                recipient_identifier=data.get('email'),
                 display_name=data.get('name')
             )
             exists = False
@@ -78,14 +70,6 @@
             )
 
         return membership
-=======
-    jsonld_type = 'RecipientGroupMembership'
-
-    name = serializers.CharField(source='membership_name')
-    email = serializers.CharField(source='recipient_identifier')
-    slug = serializers.CharField(read_only=True)
-
->>>>>>> e7e8eca5
 
 
 class RecipientGroupMembershipListSerializer(serializers.Serializer):
@@ -170,7 +154,6 @@
                 instance.pathways.add(p)
 
         if 'cached_members' in validated_data:
-<<<<<<< HEAD
             existing_members = set(instance.cached_members())
             updated_members = set()
 
@@ -189,49 +172,6 @@
 
             for m in members_to_delete:
                 m.delete()
-=======
-            api_members = validated_data.get('cached_members')
-
-            api_members_by_email = dict((m[u'recipient_identifier'], m) for m in api_members)
-
-            existing_member_emails = set([m.recipient_profile.recipient_identifier for m in instance.cached_members()])
-            updated_member_emails = set([m[u'recipient_identifier'] for m in api_members])
-
-            members_to_delete = existing_member_emails - updated_member_emails
-
-            for member_email in members_to_delete:
-                profile = RecipientProfile.cached.get(recipient_identifier=member_email)
-                membership = RecipientGroupMembership.objects.get(recipient_group=instance, recipient_profile=profile)
-                membership.delete()
-
-            for member in api_members:
-                member_name = member[u'membership_name']
-                member_email = member[u'recipient_identifier']
-
-                try:
-                    profile = RecipientProfile.objects.get(recipient_identifier=member_email)
-                except ObjectDoesNotExist:
-                    profile = RecipientProfile(
-                        recipient_identifier=member_email,
-                        display_name=member_name
-                    )
-                    profile.save()
-
-                try:
-                    membership = RecipientGroupMembership.objects.get(recipient_group=instance, recipient_profile=profile)
-                except ObjectDoesNotExist:
-                    membership = RecipientGroupMembership(
-                        recipient_group=instance,
-                        recipient_profile=profile,
-                        membership_name=member_name
-                    )
-                    membership.save()
-
-                if membership.membership_name != member_name:
-                    membership.membership_name = member_name
-                    membership.save()
-
->>>>>>> e7e8eca5
 
         instance.save() # update cache
         return instance
