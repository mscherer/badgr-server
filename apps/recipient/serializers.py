--- conflicted
+++ resolved
@@ -70,27 +70,7 @@
         if not self.context.get('embedRecipients', False):
             self.fields.pop('members')
 
-<<<<<<< HEAD
         return super(RecipientGroupSerializer, self).to_representation(instance)
-=======
-        issuer_slug = self.context.get('issuer_slug', None)
-        if not issuer_slug:
-            raise ValidationError("No issuer")
-
-        # representation = super(RecipientGroupSerializer, self).to_representation(instance)
-        representation = OrderedDict([
-            ('@id', settings.HTTP_ORIGIN+reverse('recipient_group_detail', kwargs={'issuer_slug': issuer_slug, 'group_slug': instance.slug})),
-            ('@type', "RecipientGroup"),
-            ("issuer", settings.HTTP_ORIGIN+reverse('issuer_json', kwargs={'slug': issuer_slug})),
-            ('slug', instance.slug),
-            ('name', instance.name),
-            ('description', instance.description)
-        ])
-        members_serializer = RecipientGroupMembershipSerializer(instance.cached_members(), many=True, context=self.context)
-        if embed_recipients:
-            representation['members'] = members_serializer.data
-        return representation
->>>>>>> 344952d0
 
     def create(self, validated_data):
         issuer_slug = self.context.get('issuer_slug', None)
