from badgeuser.models import CachedEmailAddress, BadgeUser
from mainsite.models import BadgrApp
from mainsite.tests import BadgrTestCase

from badgrsocialauth.models import Saml2Configuration, Saml2Account
from badgrsocialauth.views import auto_provision, saml2_client_for


class SAML2Tests(BadgrTestCase):
    def setUp(self):
        super(SAML2Tests, self).setUp()
        self.config = Saml2Configuration.objects.create(metadata_conf_url="http://example.com", slug="saml2.test")

    def test_create_saml2_client(self):
        Saml2Configuration.objects.create(metadata_conf_url="http://example.com", cached_metadata="<xml></xml>",  slug="saml2.test2")
        client = saml2_client_for("saml2.test2")
        self.assertNotEqual(client, None)

    def test_oauth_to_saml2_redirection_flow(self):
        resp = self.client.get('/account/sociallogin?provider=' + self.config.slug)
        self.assertEqual(resp.status_code, 302)
        self.assertEqual(resp.url, '/account/saml2/{}/'.format(self.config.slug))

    def test_login_with_registered_saml2_account(self):
        email = "test123@example.com"
        first_name = "firsty"
        last_name = "lastington"
        new_user = BadgeUser.objects.create(
            email=email,
            first_name=first_name,
            last_name=last_name,
        )
        # Auto verify emails
        email = CachedEmailAddress.objects.get(email=email)
        email.verified = True
        email.save()
        Saml2Account.objects.create(config=self.config, user=new_user, uuid=email)
        badgr_app = BadgrApp.objects.create(ui_login_redirect="example.com")
        resp = auto_provision(None, email, first_name, last_name, badgr_app, self.config, self.config.slug)
        self.assertEqual(resp.status_code, 302)
        self.assertIn("authToken", resp.url)

    def test_login_with_unregistered_saml2_account(self):
        email = "test456@example.com"
        first_name = "firsty"
        last_name = "lastington"
        badgr_app = BadgrApp.objects.create(ui_login_redirect="example.com")
        resp = auto_provision(None, email, first_name, last_name, badgr_app, self.config, self.config.slug)
        self.assertEqual(resp.status_code, 302)
        self.assertIn("authToken", resp.url)

    def test_saml2_login_with_conflicts(self):
        email = "test8679@example.com"
        email2 = "test234425@example.com"
        first_name = "firsty"
        last_name = "lastington"
        idp_name = self.config.slug
        badgr_app = BadgrApp.objects.create(
            ui_login_redirect="https://example.com", ui_signup_failure_redirect='https://example.com/fail'
        )

        # email does not exist
        resp = auto_provision(
            None, "different425@example.com", first_name, last_name, badgr_app, self.config, self.config.slug
        )
        self.assertEqual(resp.status_code, 302)
        self.assertIn("authToken", resp.url)

        # email exists, but is unverified
        BadgeUser.objects.create(
            email=email,
            first_name=first_name,
            last_name=last_name,
            send_confirmation=False
        )
        resp = auto_provision(None, email, first_name, last_name, badgr_app, self.config, self.config.slug)
        self.assertEqual(resp.status_code, 302)
        self.assertIn("authToken", resp.url)

        # Can auto provision again
        resp = auto_provision(None, email, first_name, last_name, badgr_app, self.config, self.config.slug)
        self.assertEqual(resp.status_code, 302)
        self.assertIn("authToken", resp.url)

        # email exists, but is verified
        BadgeUser.objects.create(
            email=email2,
            first_name=first_name,
            last_name=last_name,
            send_confirmation=False
        )
        cachedemail = CachedEmailAddress.objects.get(email=email2)
        cachedemail.verified = True
        cachedemail.save()
        resp = auto_provision(None, email2, first_name, last_name, badgr_app, self.config, self.config.slug)
        self.assertEqual(resp.status_code, 302)
<<<<<<< HEAD
        self.assertEqual(badgr_app.ui_login_redirect, resp.url)
=======
        self.assertIn("authError", resp.url)
        self.assertIn(self.config.slug, resp.url)
>>>>>>> 7569fb16
<|MERGE_RESOLUTION|>--- conflicted
+++ resolved
@@ -94,9 +94,5 @@
         cachedemail.save()
         resp = auto_provision(None, email2, first_name, last_name, badgr_app, self.config, self.config.slug)
         self.assertEqual(resp.status_code, 302)
-<<<<<<< HEAD
-        self.assertEqual(badgr_app.ui_login_redirect, resp.url)
-=======
         self.assertIn("authError", resp.url)
-        self.assertIn(self.config.slug, resp.url)
->>>>>>> 7569fb16
+        self.assertIn(self.config.slug, resp.url)