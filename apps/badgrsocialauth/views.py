--- conflicted
+++ resolved
@@ -231,10 +231,6 @@
             return login(new_account(email))
         Saml2Account.objects.create(config=config, user=existing_email.user, uuid=email)
         # Email exists and is already verified
-<<<<<<< HEAD
-        return redirect("{url}".format(
-            url=badgr_app.ui_login_redirect))
-=======
         url = set_url_query_params(
             badgr_app.ui_signup_failure_redirect,
             authError='An account already exists with provided email address',
@@ -242,7 +238,6 @@
             socialAuthSlug=idp_name
         )
         return redirect(url)
->>>>>>> 7569fb16
     except CachedEmailAddress.DoesNotExist:
         # Email does not exist, auto-provision account and log in
         return login(new_account(email))
